//! `serde` serialization and deserialization implementation for Bevy scenes.

use crate::{DynamicEntity, DynamicScene};
use bevy_ecs::entity::Entity;
use bevy_reflect::serde::{TypedReflectDeserializer, TypedReflectSerializer};
use bevy_reflect::PartialReflect;
use bevy_reflect::{
<<<<<<< HEAD
    serde::{TypeRegistrationDeserializer, UntypedReflectDeserializer},
    TypeRegistry, TypeRegistryArc,
=======
    serde::{ReflectDeserializer, TypeRegistrationDeserializer},
    Reflect, TypeRegistry,
>>>>>>> 286bc8cc
};
use bevy_utils::HashSet;
use serde::ser::SerializeMap;
use serde::{
    de::{DeserializeSeed, Error, MapAccess, SeqAccess, Visitor},
    ser::SerializeStruct,
    Deserialize, Deserializer, Serialize, Serializer,
};
use std::fmt::Formatter;

/// Name of the serialized scene struct type.
pub const SCENE_STRUCT: &str = "Scene";
/// Name of the serialized resources field in a scene struct.
pub const SCENE_RESOURCES: &str = "resources";
/// Name of the serialized entities field in a scene struct.
pub const SCENE_ENTITIES: &str = "entities";

/// Name of the serialized entity struct type.
pub const ENTITY_STRUCT: &str = "Entity";
/// Name of the serialized component field in an entity struct.
pub const ENTITY_FIELD_COMPONENTS: &str = "components";

/// Serializer for a [`DynamicScene`].
///
/// Helper object defining Bevy's serialize format for a [`DynamicScene`] and implementing
/// the [`Serialize`] trait for use with Serde.
///
/// # Example
///
/// ```
/// # use bevy_ecs::prelude::*;
/// # use bevy_scene::{DynamicScene, serde::SceneSerializer};
/// # let mut world = World::default();
/// # world.insert_resource(AppTypeRegistry::default());
/// // Get the type registry
/// let registry = world.resource::<AppTypeRegistry>();
/// let registry = registry.read();
///
/// // Get a DynamicScene to serialize, for example from the World itself
/// let scene = DynamicScene::from_world(&world);
///
/// // Create a serializer for that DynamicScene, using the associated TypeRegistry
/// let scene_serializer = SceneSerializer::new(&scene, &registry);
///
/// // Serialize through any serde-compatible Serializer
/// let ron_string = bevy_scene::ron::ser::to_string(&scene_serializer);
/// ```
pub struct SceneSerializer<'a> {
    /// The scene to serialize.
    pub scene: &'a DynamicScene,
    /// The type registry containing the types present in the scene.
    pub registry: &'a TypeRegistry,
}

impl<'a> SceneSerializer<'a> {
    /// Create a new serializer from a [`DynamicScene`] and an associated [`TypeRegistry`].
    ///
    /// The type registry must contain all types present in the scene. This is generally the case
    /// if you obtain both the scene and the registry from the same [`World`].
    ///
    /// [`World`]: bevy_ecs::world::World
    pub fn new(scene: &'a DynamicScene, registry: &'a TypeRegistry) -> Self {
        SceneSerializer { scene, registry }
    }
}

impl<'a> Serialize for SceneSerializer<'a> {
    fn serialize<S>(&self, serializer: S) -> Result<S::Ok, S::Error>
    where
        S: Serializer,
    {
        let mut state = serializer.serialize_struct(SCENE_STRUCT, 2)?;
        state.serialize_field(
            SCENE_RESOURCES,
            &SceneMapSerializer {
                entries: &self.scene.resources,
                registry: self.registry,
            },
        )?;
        state.serialize_field(
            SCENE_ENTITIES,
            &EntitiesSerializer {
                entities: &self.scene.entities,
                registry: self.registry,
            },
        )?;
        state.end()
    }
}

/// Handles serialization of multiple entities as a map of entity id to serialized entity.
pub struct EntitiesSerializer<'a> {
    /// The entities to serialize.
    pub entities: &'a [DynamicEntity],
    /// Type registry in which the component types used by the entities are registered.
    pub registry: &'a TypeRegistry,
}

impl<'a> Serialize for EntitiesSerializer<'a> {
    fn serialize<S>(&self, serializer: S) -> Result<S::Ok, S::Error>
    where
        S: Serializer,
    {
        let mut state = serializer.serialize_map(Some(self.entities.len()))?;
        for entity in self.entities {
            state.serialize_entry(
                &entity.entity,
                &EntitySerializer {
                    entity,
                    registry: self.registry,
                },
            )?;
        }
        state.end()
    }
}

/// Handles entity serialization as a map of component type to component value.
pub struct EntitySerializer<'a> {
    /// The entity to serialize.
    pub entity: &'a DynamicEntity,
    /// Type registry in which the component types used by the entity are registered.
    pub registry: &'a TypeRegistry,
}

impl<'a> Serialize for EntitySerializer<'a> {
    fn serialize<S>(&self, serializer: S) -> Result<S::Ok, S::Error>
    where
        S: Serializer,
    {
        let mut state = serializer.serialize_struct(ENTITY_STRUCT, 1)?;
        state.serialize_field(
            ENTITY_FIELD_COMPONENTS,
            &SceneMapSerializer {
                entries: &self.entity.components,
                registry: self.registry,
            },
        )?;
        state.end()
    }
}

/// Handles serializing a list of values with a unique type as a map of type to value.
///
/// Used to serialize scene resources in [`SceneSerializer`] and entity components in [`EntitySerializer`].
/// Note that having several entries of the same type in `entries` will lead to an error when using the RON format and
/// deserializing through [`SceneMapDeserializer`].
pub struct SceneMapSerializer<'a> {
    /// List of boxed values of unique type to serialize.
    pub entries: &'a [Box<dyn PartialReflect>],
    /// Type registry in which the types used in `entries` are registered.
    pub registry: &'a TypeRegistry,
}

impl<'a> Serialize for SceneMapSerializer<'a> {
    fn serialize<S>(&self, serializer: S) -> Result<S::Ok, S::Error>
    where
        S: Serializer,
    {
        let mut state = serializer.serialize_map(Some(self.entries.len()))?;
        for reflect in self.entries {
            state.serialize_entry(
                reflect.get_represented_type_info().unwrap().type_path(),
<<<<<<< HEAD
                &TypedReflectSerializer::new(reflect.as_partial_reflect(), &self.registry.read()),
=======
                &TypedReflectSerializer::new(&**reflect, self.registry),
>>>>>>> 286bc8cc
            )?;
        }
        state.end()
    }
}

#[derive(Deserialize)]
#[serde(field_identifier, rename_all = "lowercase")]
enum SceneField {
    Resources,
    Entities,
}

#[derive(Deserialize)]
#[serde(field_identifier, rename_all = "lowercase")]
enum EntityField {
    Components,
}

/// Handles scene deserialization.
pub struct SceneDeserializer<'a> {
    /// Type registry in which the components and resources types used in the scene to deserialize are registered.
    pub type_registry: &'a TypeRegistry,
}

impl<'a, 'de> DeserializeSeed<'de> for SceneDeserializer<'a> {
    type Value = DynamicScene;

    fn deserialize<D>(self, deserializer: D) -> Result<Self::Value, D::Error>
    where
        D: Deserializer<'de>,
    {
        deserializer.deserialize_struct(
            SCENE_STRUCT,
            &[SCENE_RESOURCES, SCENE_ENTITIES],
            SceneVisitor {
                type_registry: self.type_registry,
            },
        )
    }
}

struct SceneVisitor<'a> {
    pub type_registry: &'a TypeRegistry,
}

impl<'a, 'de> Visitor<'de> for SceneVisitor<'a> {
    type Value = DynamicScene;

    fn expecting(&self, formatter: &mut Formatter) -> std::fmt::Result {
        formatter.write_str("scene struct")
    }

    fn visit_seq<A>(self, mut seq: A) -> Result<Self::Value, A::Error>
    where
        A: SeqAccess<'de>,
    {
        let resources = seq
            .next_element_seed(SceneMapDeserializer {
                registry: self.type_registry,
            })?
            .ok_or_else(|| Error::missing_field(SCENE_RESOURCES))?;

        let entities = seq
            .next_element_seed(SceneEntitiesDeserializer {
                type_registry: self.type_registry,
            })?
            .ok_or_else(|| Error::missing_field(SCENE_ENTITIES))?;

        Ok(DynamicScene {
            resources,
            entities,
        })
    }

    fn visit_map<A>(self, mut map: A) -> Result<Self::Value, A::Error>
    where
        A: MapAccess<'de>,
    {
        let mut resources = None;
        let mut entities = None;
        while let Some(key) = map.next_key()? {
            match key {
                SceneField::Resources => {
                    if resources.is_some() {
                        return Err(Error::duplicate_field(SCENE_RESOURCES));
                    }
                    resources = Some(map.next_value_seed(SceneMapDeserializer {
                        registry: self.type_registry,
                    })?);
                }
                SceneField::Entities => {
                    if entities.is_some() {
                        return Err(Error::duplicate_field(SCENE_ENTITIES));
                    }
                    entities = Some(map.next_value_seed(SceneEntitiesDeserializer {
                        type_registry: self.type_registry,
                    })?);
                }
            }
        }

        let resources = resources.ok_or_else(|| Error::missing_field(SCENE_RESOURCES))?;
        let entities = entities.ok_or_else(|| Error::missing_field(SCENE_ENTITIES))?;

        Ok(DynamicScene {
            resources,
            entities,
        })
    }
}

/// Handles deserialization for a collection of entities.
pub struct SceneEntitiesDeserializer<'a> {
    /// Type registry in which the component types used by the entities to deserialize are registered.
    pub type_registry: &'a TypeRegistry,
}

impl<'a, 'de> DeserializeSeed<'de> for SceneEntitiesDeserializer<'a> {
    type Value = Vec<DynamicEntity>;

    fn deserialize<D>(self, deserializer: D) -> Result<Self::Value, D::Error>
    where
        D: Deserializer<'de>,
    {
        deserializer.deserialize_map(SceneEntitiesVisitor {
            type_registry: self.type_registry,
        })
    }
}

struct SceneEntitiesVisitor<'a> {
    pub type_registry: &'a TypeRegistry,
}

impl<'a, 'de> Visitor<'de> for SceneEntitiesVisitor<'a> {
    type Value = Vec<DynamicEntity>;

    fn expecting(&self, formatter: &mut Formatter) -> std::fmt::Result {
        formatter.write_str("map of entities")
    }

    fn visit_map<A>(self, mut map: A) -> Result<Self::Value, A::Error>
    where
        A: MapAccess<'de>,
    {
        let mut entities = Vec::new();
        while let Some(entity) = map.next_key::<Entity>()? {
            let entity = map.next_value_seed(SceneEntityDeserializer {
                entity,
                type_registry: self.type_registry,
            })?;
            entities.push(entity);
        }

        Ok(entities)
    }
}

/// Handle deserialization of an entity and its components.
pub struct SceneEntityDeserializer<'a> {
    /// Id of the deserialized entity.
    pub entity: Entity,
    /// Type registry in which the component types used by the entity to deserialize are registered.
    pub type_registry: &'a TypeRegistry,
}

impl<'a, 'de> DeserializeSeed<'de> for SceneEntityDeserializer<'a> {
    type Value = DynamicEntity;

    fn deserialize<D>(self, deserializer: D) -> Result<Self::Value, D::Error>
    where
        D: Deserializer<'de>,
    {
        deserializer.deserialize_struct(
            ENTITY_STRUCT,
            &[ENTITY_FIELD_COMPONENTS],
            SceneEntityVisitor {
                entity: self.entity,
                registry: self.type_registry,
            },
        )
    }
}

struct SceneEntityVisitor<'a> {
    pub entity: Entity,
    pub registry: &'a TypeRegistry,
}

impl<'a, 'de> Visitor<'de> for SceneEntityVisitor<'a> {
    type Value = DynamicEntity;

    fn expecting(&self, formatter: &mut Formatter) -> std::fmt::Result {
        formatter.write_str("entities")
    }

    fn visit_seq<A>(self, mut seq: A) -> Result<Self::Value, A::Error>
    where
        A: SeqAccess<'de>,
    {
        let components = seq
            .next_element_seed(SceneMapDeserializer {
                registry: self.registry,
            })?
            .ok_or_else(|| Error::missing_field(ENTITY_FIELD_COMPONENTS))?;

        Ok(DynamicEntity {
            entity: self.entity,
            components,
        })
    }

    fn visit_map<A>(self, mut map: A) -> Result<Self::Value, A::Error>
    where
        A: MapAccess<'de>,
    {
        let mut components = None;
        while let Some(key) = map.next_key()? {
            match key {
                EntityField::Components => {
                    if components.is_some() {
                        return Err(Error::duplicate_field(ENTITY_FIELD_COMPONENTS));
                    }

                    components = Some(map.next_value_seed(SceneMapDeserializer {
                        registry: self.registry,
                    })?);
                }
            }
        }

        let components = components
            .take()
            .ok_or_else(|| Error::missing_field(ENTITY_FIELD_COMPONENTS))?;
        Ok(DynamicEntity {
            entity: self.entity,
            components,
        })
    }
}

/// Handles deserialization of a sequence of values with unique types.
pub struct SceneMapDeserializer<'a> {
    /// Type registry in which the types of the values to deserialize are registered.
    pub registry: &'a TypeRegistry,
}

impl<'a, 'de> DeserializeSeed<'de> for SceneMapDeserializer<'a> {
    type Value = Vec<Box<dyn PartialReflect>>;

    fn deserialize<D>(self, deserializer: D) -> Result<Self::Value, D::Error>
    where
        D: Deserializer<'de>,
    {
        deserializer.deserialize_map(SceneMapVisitor {
            registry: self.registry,
        })
    }
}

struct SceneMapVisitor<'a> {
    pub registry: &'a TypeRegistry,
}

impl<'a, 'de> Visitor<'de> for SceneMapVisitor<'a> {
    type Value = Vec<Box<dyn PartialReflect>>;

    fn expecting(&self, formatter: &mut Formatter) -> std::fmt::Result {
        formatter.write_str("map of reflect types")
    }

    fn visit_seq<A>(self, mut seq: A) -> Result<Self::Value, A::Error>
    where
        A: SeqAccess<'de>,
    {
        let mut dynamic_properties = Vec::new();
        while let Some(entity) = seq.next_element_seed(ReflectDeserializer::new(self.registry))? {
            dynamic_properties.push(entity);
        }

        Ok(dynamic_properties)
    }

    fn visit_map<A>(self, mut map: A) -> Result<Self::Value, A::Error>
    where
        A: MapAccess<'de>,
    {
        let mut added = HashSet::new();
        let mut entries = Vec::new();
        while let Some(registration) =
            map.next_key_seed(TypeRegistrationDeserializer::new(self.registry))?
        {
            if !added.insert(registration.type_id()) {
                return Err(Error::custom(format_args!(
                    "duplicate reflect type: `{}`",
                    registration.type_info().type_path(),
                )));
            }

            entries.push(
                map.next_value_seed(TypedReflectDeserializer::new(registration, self.registry))?,
            );
        }

        Ok(entries)
    }
}

#[cfg(test)]
mod tests {
    use crate::ron;
    use crate::serde::{SceneDeserializer, SceneSerializer};
    use crate::{DynamicScene, DynamicSceneBuilder};
    use bevy_ecs::entity::EntityHashMap;
    use bevy_ecs::entity::{Entity, EntityMapper, MapEntities};
    use bevy_ecs::prelude::{Component, ReflectComponent, ReflectResource, Resource, World};
    use bevy_ecs::query::{With, Without};
    use bevy_ecs::reflect::{AppTypeRegistry, ReflectMapEntities};
    use bevy_ecs::world::FromWorld;
    use bevy_reflect::{Reflect, ReflectSerialize};
    use bincode::Options;
    use serde::de::DeserializeSeed;
    use serde::Serialize;
    use std::io::BufReader;

    #[derive(Component, Reflect, Default)]
    #[reflect(Component)]
    struct Foo(i32);
    #[derive(Component, Reflect, Default)]
    #[reflect(Component)]
    struct Bar(i32);
    #[derive(Component, Reflect, Default)]
    #[reflect(Component)]
    struct Baz(i32);

    #[derive(Component, Reflect, Default)]
    #[reflect(Component)]
    struct MyComponent {
        foo: [usize; 3],
        bar: (f32, f32),
        baz: MyEnum,
    }

    #[derive(Reflect, Default)]
    enum MyEnum {
        #[default]
        Unit,
        Tuple(String),
        Struct {
            value: u32,
        },
    }

    #[derive(Resource, Reflect, Default)]
    #[reflect(Resource)]
    struct MyResource {
        foo: i32,
    }

    #[derive(Clone, Component, Reflect, PartialEq)]
    #[reflect(Component, MapEntities, PartialEq)]
    struct MyEntityRef(Entity);

    impl MapEntities for MyEntityRef {
        fn map_entities<M: EntityMapper>(&mut self, entity_mapper: &mut M) {
            self.0 = entity_mapper.map_entity(self.0);
        }
    }

    impl FromWorld for MyEntityRef {
        fn from_world(_world: &mut World) -> Self {
            Self(Entity::PLACEHOLDER)
        }
    }

    fn create_world() -> World {
        let mut world = World::new();
        let registry = AppTypeRegistry::default();
        {
            let mut registry = registry.write();
            registry.register::<Foo>();
            registry.register::<Bar>();
            registry.register::<Baz>();
            registry.register::<MyComponent>();
            registry.register::<MyEnum>();
            registry.register::<String>();
            registry.register_type_data::<String, ReflectSerialize>();
            registry.register::<[usize; 3]>();
            registry.register::<(f32, f32)>();
            registry.register::<MyEntityRef>();
            registry.register::<Entity>();
            registry.register::<MyResource>();
        }
        world.insert_resource(registry);
        world
    }

    #[test]
    fn should_serialize() {
        let mut world = create_world();

        let a = world.spawn(Foo(123)).id();
        let b = world.spawn((Foo(123), Bar(345))).id();
        let c = world.spawn((Foo(123), Bar(345), Baz(789))).id();

        world.insert_resource(MyResource { foo: 123 });

        let scene = DynamicSceneBuilder::from_world(&world)
            .extract_entities([a, b, c].into_iter())
            .extract_resources()
            .build();

        let expected = r#"(
  resources: {
    "bevy_scene::serde::tests::MyResource": (
      foo: 123,
    ),
  },
  entities: {
    4294967296: (
      components: {
        "bevy_scene::serde::tests::Foo": (123),
      },
    ),
    4294967297: (
      components: {
        "bevy_scene::serde::tests::Foo": (123),
        "bevy_scene::serde::tests::Bar": (345),
      },
    ),
    4294967298: (
      components: {
        "bevy_scene::serde::tests::Foo": (123),
        "bevy_scene::serde::tests::Bar": (345),
        "bevy_scene::serde::tests::Baz": (789),
      },
    ),
  },
)"#;
        let output = scene
            .serialize(&world.resource::<AppTypeRegistry>().read())
            .unwrap();
        assert_eq!(expected, output);
    }

    #[test]
    fn should_deserialize() {
        let world = create_world();

        let input = r#"(
  resources: {
    "bevy_scene::serde::tests::MyResource": (
      foo: 123,
    ),
  },
  entities: {
    4294967296: (
      components: {
        "bevy_scene::serde::tests::Foo": (123),
      },
    ),
    4294967297: (
      components: {
        "bevy_scene::serde::tests::Foo": (123),
        "bevy_scene::serde::tests::Bar": (345),
      },
    ),
    4294967298: (
      components: {
        "bevy_scene::serde::tests::Foo": (123),
        "bevy_scene::serde::tests::Bar": (345),
        "bevy_scene::serde::tests::Baz": (789),
      },
    ),
  },
)"#;
        let mut deserializer = ron::de::Deserializer::from_str(input).unwrap();
        let scene_deserializer = SceneDeserializer {
            type_registry: &world.resource::<AppTypeRegistry>().read(),
        };
        let scene = scene_deserializer.deserialize(&mut deserializer).unwrap();

        assert_eq!(
            1,
            scene.resources.len(),
            "expected `resources` to contain 1 resource"
        );
        assert_eq!(
            3,
            scene.entities.len(),
            "expected `entities` to contain 3 entities"
        );

        let mut map = EntityHashMap::default();
        let mut dst_world = create_world();
        scene.write_to_world(&mut dst_world, &mut map).unwrap();

        let my_resource = dst_world.get_resource::<MyResource>();
        assert!(my_resource.is_some());
        let my_resource = my_resource.unwrap();
        assert_eq!(my_resource.foo, 123);

        assert_eq!(3, dst_world.query::<&Foo>().iter(&dst_world).count());
        assert_eq!(2, dst_world.query::<&Bar>().iter(&dst_world).count());
        assert_eq!(1, dst_world.query::<&Baz>().iter(&dst_world).count());
    }

    #[test]
    fn should_roundtrip_with_later_generations_and_obsolete_references() {
        let mut world = create_world();

        world.spawn_empty().despawn();

        let a = world.spawn_empty().id();
        let foo = world.spawn(MyEntityRef(a)).insert(Foo(123)).id();
        world.despawn(a);
        world.spawn(MyEntityRef(foo)).insert(Bar(123));

        let registry = world.resource::<AppTypeRegistry>();

        let scene = DynamicScene::from_world(&world);

        let serialized = scene
            .serialize(&world.resource::<AppTypeRegistry>().read())
            .unwrap();
        let mut deserializer = ron::de::Deserializer::from_str(&serialized).unwrap();
        let scene_deserializer = SceneDeserializer {
            type_registry: &registry.0.read(),
        };

        let deserialized_scene = scene_deserializer.deserialize(&mut deserializer).unwrap();

        let mut map = EntityHashMap::default();
        let mut dst_world = create_world();
        deserialized_scene
            .write_to_world(&mut dst_world, &mut map)
            .unwrap();

        assert_eq!(2, deserialized_scene.entities.len());
        assert_scene_eq(&scene, &deserialized_scene);

        let bar_to_foo = dst_world
            .query_filtered::<&MyEntityRef, Without<Foo>>()
            .get_single(&dst_world)
            .cloned()
            .unwrap();
        let foo = dst_world
            .query_filtered::<Entity, With<Foo>>()
            .get_single(&dst_world)
            .unwrap();

        assert_eq!(foo, bar_to_foo.0);
        assert!(dst_world
            .query_filtered::<&MyEntityRef, With<Foo>>()
            .iter(&dst_world)
            .all(|r| world.get_entity(r.0).is_none()));
    }

    #[test]
    fn should_roundtrip_postcard() {
        let mut world = create_world();

        world.spawn(MyComponent {
            foo: [1, 2, 3],
            bar: (1.3, 3.7),
            baz: MyEnum::Tuple("Hello World!".to_string()),
        });

        let registry = world.resource::<AppTypeRegistry>();
        let registry = &registry.read();

        let scene = DynamicScene::from_world(&world);

        let scene_serializer = SceneSerializer::new(&scene, registry);
        let serialized_scene = postcard::to_allocvec(&scene_serializer).unwrap();

        assert_eq!(
            vec![
                0, 1, 128, 128, 128, 128, 16, 1, 37, 98, 101, 118, 121, 95, 115, 99, 101, 110, 101,
                58, 58, 115, 101, 114, 100, 101, 58, 58, 116, 101, 115, 116, 115, 58, 58, 77, 121,
                67, 111, 109, 112, 111, 110, 101, 110, 116, 1, 2, 3, 102, 102, 166, 63, 205, 204,
                108, 64, 1, 12, 72, 101, 108, 108, 111, 32, 87, 111, 114, 108, 100, 33
            ],
            serialized_scene
        );

        let scene_deserializer = SceneDeserializer {
            type_registry: registry,
        };
        let deserialized_scene = scene_deserializer
            .deserialize(&mut postcard::Deserializer::from_bytes(&serialized_scene))
            .unwrap();

        assert_eq!(1, deserialized_scene.entities.len());
        assert_scene_eq(&scene, &deserialized_scene);
    }

    #[test]
    fn should_roundtrip_messagepack() {
        let mut world = create_world();

        world.spawn(MyComponent {
            foo: [1, 2, 3],
            bar: (1.3, 3.7),
            baz: MyEnum::Tuple("Hello World!".to_string()),
        });

        let registry = world.resource::<AppTypeRegistry>();
        let registry = &registry.read();

        let scene = DynamicScene::from_world(&world);

        let scene_serializer = SceneSerializer::new(&scene, registry);
        let mut buf = Vec::new();
        let mut ser = rmp_serde::Serializer::new(&mut buf);
        scene_serializer.serialize(&mut ser).unwrap();

        assert_eq!(
            vec![
                146, 128, 129, 207, 0, 0, 0, 1, 0, 0, 0, 0, 145, 129, 217, 37, 98, 101, 118, 121,
                95, 115, 99, 101, 110, 101, 58, 58, 115, 101, 114, 100, 101, 58, 58, 116, 101, 115,
                116, 115, 58, 58, 77, 121, 67, 111, 109, 112, 111, 110, 101, 110, 116, 147, 147, 1,
                2, 3, 146, 202, 63, 166, 102, 102, 202, 64, 108, 204, 205, 129, 165, 84, 117, 112,
                108, 101, 172, 72, 101, 108, 108, 111, 32, 87, 111, 114, 108, 100, 33
            ],
            buf
        );

        let scene_deserializer = SceneDeserializer {
            type_registry: registry,
        };
        let mut reader = BufReader::new(buf.as_slice());

        let deserialized_scene = scene_deserializer
            .deserialize(&mut rmp_serde::Deserializer::new(&mut reader))
            .unwrap();

        assert_eq!(1, deserialized_scene.entities.len());
        assert_scene_eq(&scene, &deserialized_scene);
    }

    #[test]
    fn should_roundtrip_bincode() {
        let mut world = create_world();

        world.spawn(MyComponent {
            foo: [1, 2, 3],
            bar: (1.3, 3.7),
            baz: MyEnum::Tuple("Hello World!".to_string()),
        });

        let registry = world.resource::<AppTypeRegistry>();
        let registry = &registry.read();

        let scene = DynamicScene::from_world(&world);

        let scene_serializer = SceneSerializer::new(&scene, registry);
        let serialized_scene = bincode::serialize(&scene_serializer).unwrap();

        assert_eq!(
            vec![
                0, 0, 0, 0, 0, 0, 0, 0, 1, 0, 0, 0, 0, 0, 0, 0, 0, 0, 0, 0, 1, 0, 0, 0, 1, 0, 0, 0,
                0, 0, 0, 0, 37, 0, 0, 0, 0, 0, 0, 0, 98, 101, 118, 121, 95, 115, 99, 101, 110, 101,
                58, 58, 115, 101, 114, 100, 101, 58, 58, 116, 101, 115, 116, 115, 58, 58, 77, 121,
                67, 111, 109, 112, 111, 110, 101, 110, 116, 1, 0, 0, 0, 0, 0, 0, 0, 2, 0, 0, 0, 0,
                0, 0, 0, 3, 0, 0, 0, 0, 0, 0, 0, 102, 102, 166, 63, 205, 204, 108, 64, 1, 0, 0, 0,
                12, 0, 0, 0, 0, 0, 0, 0, 72, 101, 108, 108, 111, 32, 87, 111, 114, 108, 100, 33
            ],
            serialized_scene
        );

        let scene_deserializer = SceneDeserializer {
            type_registry: registry,
        };

        let deserialized_scene = bincode::DefaultOptions::new()
            .with_fixint_encoding()
            .deserialize_seed(scene_deserializer, &serialized_scene)
            .unwrap();

        assert_eq!(1, deserialized_scene.entities.len());
        assert_scene_eq(&scene, &deserialized_scene);
    }

    /// A crude equality checker for [`DynamicScene`], used solely for testing purposes.
    fn assert_scene_eq(expected: &DynamicScene, received: &DynamicScene) {
        assert_eq!(
            expected.entities.len(),
            received.entities.len(),
            "entity count did not match",
        );

        for expected in &expected.entities {
            let received = received
                .entities
                .iter()
                .find(|dynamic_entity| dynamic_entity.entity == expected.entity)
                .unwrap_or_else(|| panic!("missing entity (expected: `{:?}`)", expected.entity));

            assert_eq!(expected.entity, received.entity, "entities did not match");

            for expected in &expected.components {
                let received = received
                    .components
                    .iter()
                    .find(|component| {
                        component.get_represented_type_info().unwrap().type_path()
                            == expected.get_represented_type_info().unwrap().type_path()
                    })
                    .unwrap_or_else(|| {
                        panic!(
                            "missing component (expected: `{}`)",
                            expected.get_represented_type_info().unwrap().type_path()
                        )
                    });

                assert!(
                    expected
                        .reflect_partial_eq(received.as_ref())
                        .unwrap_or_default(),
                    "components did not match: (expected: `{expected:?}`, received: `{received:?}`)",
                );
            }
        }
    }

    /// These tests just verify that that the [`assert_scene_eq`] function is working properly for our tests.
    mod assert_scene_eq_tests {
        use super::*;

        #[test]
        #[should_panic(expected = "entity count did not match")]
        fn should_panic_when_entity_count_not_eq() {
            let mut world = create_world();
            let scene_a = DynamicScene::from_world(&world);

            world.spawn(MyComponent {
                foo: [1, 2, 3],
                bar: (1.3, 3.7),
                baz: MyEnum::Unit,
            });

            let scene_b = DynamicScene::from_world(&world);

            assert_scene_eq(&scene_a, &scene_b);
        }

        #[test]
        #[should_panic(expected = "components did not match")]
        fn should_panic_when_components_not_eq() {
            let mut world = create_world();

            let entity = world
                .spawn(MyComponent {
                    foo: [1, 2, 3],
                    bar: (1.3, 3.7),
                    baz: MyEnum::Unit,
                })
                .id();

            let scene_a = DynamicScene::from_world(&world);

            world.entity_mut(entity).insert(MyComponent {
                foo: [3, 2, 1],
                bar: (1.3, 3.7),
                baz: MyEnum::Unit,
            });

            let scene_b = DynamicScene::from_world(&world);

            assert_scene_eq(&scene_a, &scene_b);
        }

        #[test]
        #[should_panic(expected = "missing component")]
        fn should_panic_when_missing_component() {
            let mut world = create_world();

            let entity = world
                .spawn(MyComponent {
                    foo: [1, 2, 3],
                    bar: (1.3, 3.7),
                    baz: MyEnum::Unit,
                })
                .id();

            let scene_a = DynamicScene::from_world(&world);

            world.entity_mut(entity).remove::<MyComponent>();

            let scene_b = DynamicScene::from_world(&world);

            assert_scene_eq(&scene_a, &scene_b);
        }
    }
}<|MERGE_RESOLUTION|>--- conflicted
+++ resolved
@@ -5,13 +5,8 @@
 use bevy_reflect::serde::{TypedReflectDeserializer, TypedReflectSerializer};
 use bevy_reflect::PartialReflect;
 use bevy_reflect::{
-<<<<<<< HEAD
-    serde::{TypeRegistrationDeserializer, UntypedReflectDeserializer},
-    TypeRegistry, TypeRegistryArc,
-=======
     serde::{ReflectDeserializer, TypeRegistrationDeserializer},
-    Reflect, TypeRegistry,
->>>>>>> 286bc8cc
+    Reflect, TypeRegistry, TypeRegistryArc,
 };
 use bevy_utils::HashSet;
 use serde::ser::SerializeMap;
@@ -175,11 +170,7 @@
         for reflect in self.entries {
             state.serialize_entry(
                 reflect.get_represented_type_info().unwrap().type_path(),
-<<<<<<< HEAD
-                &TypedReflectSerializer::new(reflect.as_partial_reflect(), &self.registry.read()),
-=======
-                &TypedReflectSerializer::new(&**reflect, self.registry),
->>>>>>> 286bc8cc
+                &TypedReflectSerializer::new(reflect.as_partial_reflect(), self.registry),
             )?;
         }
         state.end()
