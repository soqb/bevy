--- conflicted
+++ resolved
@@ -30,15 +30,10 @@
 mod utility;
 
 use crate::derive_data::{ReflectDerive, ReflectMeta, ReflectStruct};
-<<<<<<< HEAD
-use container_attributes::ReflectTraits;
+use container_attributes::ContainerAttributes;
 use derive_data::{
     ReflectImplSource, ReflectProvenance, ReflectTraitToImpl, ReflectTypeKind, ReflectTypePath,
 };
-=======
-use container_attributes::ContainerAttributes;
-use derive_data::{ReflectImplSource, ReflectProvenance, ReflectTraitToImpl, ReflectTypePath};
->>>>>>> 1d5388ed
 use proc_macro::TokenStream;
 use quote::quote;
 use reflect_value::ReflectValueDef;
@@ -662,19 +657,15 @@
         NamedTypePathDef::Primitive(ref ident) => ReflectTypePath::Primitive(ident),
     };
 
-<<<<<<< HEAD
     let meta = ReflectMeta::new(
         type_path,
-        ReflectTraits::default(),
+        ContainerAttributes::default(),
         ReflectProvenance {
             source: ReflectImplSource::ImplRemoteType,
             trait_: ReflectTraitToImpl::TypePath,
             type_kind: ReflectTypeKind::Value,
         },
     );
-=======
-    let meta = ReflectMeta::new(type_path, ContainerAttributes::default());
->>>>>>> 1d5388ed
 
     let type_path_impl = impls::impl_type_path(&meta);
 
