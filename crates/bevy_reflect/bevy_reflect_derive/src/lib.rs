--- conflicted
+++ resolved
@@ -41,6 +41,7 @@
 use syn::{parse_macro_input, DeriveInput};
 use type_path::NamedTypePathDef;
 use type_uuid::TypeUuidDef;
+use utility::WhereClauseOptions;
 
 pub(crate) static REFLECT_ATTRIBUTE_NAME: &str = "reflect";
 pub(crate) static REFLECT_VALUE_ATTRIBUTE_NAME: &str = "reflect_value";
@@ -277,16 +278,12 @@
         Err(err) => return err.into_compile_error().into(),
     };
 
-<<<<<<< HEAD
-    impls::impl_type_path(derive_data.meta()).into()
-=======
     impls::impl_type_path(
         derive_data.meta(),
         // Use `WhereClauseOptions::new_value` here so we don't enforce reflection bounds
         &WhereClauseOptions::new_value(derive_data.meta()),
     )
     .into()
->>>>>>> b30ff2ab
 }
 
 // From https://github.com/randomPoison/type-uuid
@@ -586,11 +583,7 @@
 
     let meta = ReflectMeta::new(type_path, ReflectTraits::default());
 
-<<<<<<< HEAD
-    impls::impl_type_path(&meta).into()
-=======
     impls::impl_type_path(&meta, &WhereClauseOptions::new_value(&meta)).into()
->>>>>>> b30ff2ab
 }
 
 /// Derives `TypeUuid` for the given type. This is used internally to implement `TypeUuid` on foreign types, such as those in the std. This macro should be used in the format of `<[Generic Params]> [Type (Path)], [Uuid (String Literal)]`.
