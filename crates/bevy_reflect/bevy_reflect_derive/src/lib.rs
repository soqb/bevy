//! This crate contains macros used by Bevy's `Reflect` API.
//!
//! The main export of this crate is the derive macro for [`Reflect`]. This allows
//! types to easily implement `Reflect` along with other `bevy_reflect` traits,
//! such as `Struct`, `GetTypeRegistration`, and more— all with a single derive!
//!
//! Some other noteworthy exports include the derive macros for [`FromReflect`] and
//! [`TypePath`], as well as the [`reflect_trait`] attribute macro.
//!
//! [`Reflect`]: crate::derive_reflect
//! [`FromReflect`]: crate::derive_from_reflect
//! [`TypePath`]: crate::derive_type_path
//! [`reflect_trait`]: macro@reflect_trait

extern crate proc_macro;

mod container_attributes;
mod derive_data;
#[cfg(feature = "documentation")]
mod documentation;
mod enum_utility;
mod field_attributes;
mod from_reflect;
mod impls;
mod reflect_value;
mod registration;
mod serialization;
mod trait_reflection;
mod type_path;
mod utility;

use crate::derive_data::{ReflectDerive, ReflectMeta, ReflectStruct};
use container_attributes::ReflectTraits;
<<<<<<< HEAD
use derive_data::{ReflectImplSource, ReflectTypePath};
=======
use derive_data::{ReflectImplSource, ReflectProvenance, ReflectTraitToImpl, ReflectTypePath};
>>>>>>> 07e33173
use proc_macro::TokenStream;
use quote::quote;
use reflect_value::ReflectValueDef;
use syn::{parse_macro_input, DeriveInput};
use type_path::NamedTypePathDef;

pub(crate) static REFLECT_ATTRIBUTE_NAME: &str = "reflect";
pub(crate) static REFLECT_VALUE_ATTRIBUTE_NAME: &str = "reflect_value";
pub(crate) static TYPE_PATH_ATTRIBUTE_NAME: &str = "type_path";
pub(crate) static TYPE_NAME_ATTRIBUTE_NAME: &str = "type_name";

/// Used both for [`impl_reflect`] and [`derive_reflect`].
///
/// [`impl_reflect`]: macro@impl_reflect
/// [`derive_reflect`]: derive_reflect()
fn match_reflect_impls(ast: DeriveInput, source: ReflectImplSource) -> TokenStream {
    let derive_data = match ReflectDerive::from_input(
        &ast,
        ReflectProvenance {
            source,
            trait_: ReflectTraitToImpl::Reflect,
        },
    ) {
        Ok(data) => data,
        Err(err) => return err.into_compile_error().into(),
    };

    let (reflect_impls, from_reflect_impl) = match derive_data {
        ReflectDerive::Struct(struct_data) | ReflectDerive::UnitStruct(struct_data) => (
            impls::impl_struct(&struct_data),
            if struct_data.meta().from_reflect().should_auto_derive() {
                Some(from_reflect::impl_struct(&struct_data))
            } else {
                None
            },
        ),
        ReflectDerive::TupleStruct(struct_data) => (
            impls::impl_tuple_struct(&struct_data),
            if struct_data.meta().from_reflect().should_auto_derive() {
                Some(from_reflect::impl_tuple_struct(&struct_data))
            } else {
                None
            },
        ),
        ReflectDerive::Enum(enum_data) => (
            impls::impl_enum(&enum_data),
            if enum_data.meta().from_reflect().should_auto_derive() {
                Some(from_reflect::impl_enum(&enum_data))
            } else {
                None
            },
        ),
        ReflectDerive::Value(meta) => (
            impls::impl_value(&meta),
            if meta.from_reflect().should_auto_derive() {
                Some(from_reflect::impl_value(&meta))
            } else {
                None
            },
        ),
    };

    TokenStream::from(quote! {
        const _: () = {
            #reflect_impls
            #from_reflect_impl
        };
    })
}

/// The main derive macro used by `bevy_reflect` for deriving its `Reflect` trait.
///
/// This macro can be used on all structs and enums (unions are not supported).
/// It will automatically generate implementations for `Reflect`, `Typed`, `GetTypeRegistration`, and `FromReflect`.
/// And, depending on the item's structure, will either implement `Struct`, `TupleStruct`, or `Enum`.
///
/// See the [`FromReflect`] derive macro for more information on how to customize the `FromReflect` implementation.
///
/// # Container Attributes
///
/// This macro comes with some helper attributes that can be added to the container item
/// in order to provide additional functionality or alter the generated implementations.
///
/// In addition to those listed, this macro can also use the attributes for [`TypePath`] derives.
///
/// ## `#[reflect(Ident)]`
///
/// The `#[reflect(Ident)]` attribute is used to add type data registrations to the `GetTypeRegistration`
/// implementation corresponding to the given identifier, prepended by `Reflect`.
///
/// For example, `#[reflect(Foo, Bar)]` would add two registrations:
/// one for `ReflectFoo` and another for `ReflectBar`.
/// This assumes these types are indeed in-scope wherever this macro is called.
///
/// This is often used with traits that have been marked by the [`#[reflect_trait]`](macro@reflect_trait)
/// macro in order to register the type's implementation of that trait.
///
/// ### Default Registrations
///
/// The following types are automatically registered when deriving `Reflect`:
///
/// * `ReflectFromReflect` (unless opting out of `FromReflect`)
/// * `SerializationData`
/// * `ReflectFromPtr`
///
/// ### Special Identifiers
///
/// There are a few "special" identifiers that work a bit differently:
///
/// * `#[reflect(Debug)]` will force the implementation of `Reflect::reflect_debug` to rely on
///   the type's [`Debug`] implementation.
///   A custom implementation may be provided using `#[reflect(Debug(my_debug_func))]` where
///   `my_debug_func` is the path to a function matching the signature:
///   `(&self, f: &mut ::core::fmt::Formatter<'_>) -> ::core::fmt::Result`.
/// * `#[reflect(PartialEq)]` will force the implementation of `Reflect::reflect_partial_eq` to rely on
///   the type's [`PartialEq`] implementation.
///   A custom implementation may be provided using `#[reflect(PartialEq(my_partial_eq_func))]` where
///   `my_partial_eq_func` is the path to a function matching the signature:
///   `(&self, value: &dyn #bevy_reflect_path::Reflect) -> bool`.
/// * `#[reflect(Hash)]` will force the implementation of `Reflect::reflect_hash` to rely on
///   the type's [`Hash`] implementation.
///   A custom implementation may be provided using `#[reflect(Hash(my_hash_func))]` where
///   `my_hash_func` is the path to a function matching the signature: `(&self) -> u64`.
///
/// ## `#[reflect_value]`
///
/// The `#[reflect_value]` attribute (which may also take the form `#[reflect_value(Ident)]`),
/// denotes that the item should implement `Reflect` as though it were a base value type.
/// This means that it will forgo implementing `Struct`, `TupleStruct`, or `Enum`.
///
/// Furthermore, it requires that the type implements [`Clone`].
/// If planning to serialize this type using the reflection serializers,
/// then the `Serialize` and `Deserialize` traits will need to be implemented and registered as well.
///
/// ## `#[reflect(from_reflect = false)]`
///
/// This attribute will opt-out of the default `FromReflect` implementation.
///
/// This is useful for when a type can't or shouldn't implement `FromReflect`,
/// or if a manual implementation is desired.
///
/// Note that in the latter case, `ReflectFromReflect` will no longer be automatically registered.
///
/// ## `#[reflect(type_path = false)]`
///
/// This attribute will opt-out of the default `TypePath` implementation.
///
/// This is useful for when a type can't or shouldn't implement `TypePath`,
/// or if a manual implementation is desired.
///
/// ## `#[reflect(no_field_bounds)]`
///
/// This attribute will opt-out of the default trait bounds added to all field types
/// for the generated reflection trait impls.
///
/// Normally, all fields will have the bounds `TypePath`, and either `FromReflect` or `Reflect`
/// depending on if `#[reflect(from_reflect = false)]` is used.
/// However, this might not always be desirable, and so this attribute may be used to remove those bounds.
///
/// ### Example
///
/// If a type is recursive the default bounds will cause an overflow error when building:
///
/// ```ignore (bevy_reflect is not accessible from this crate)
/// #[derive(Reflect)] // ERROR: overflow evaluating the requirement `Foo: FromReflect`
/// struct Foo {
///   foo: Vec<Foo>,
/// }
///
/// // Generates a where clause like:
/// // impl bevy_reflect::Reflect for Foo
/// // where
/// //   Self: Any + Send + Sync,
/// //   Vec<Foo>: FromReflect + TypePath,
/// ```
///
/// In this case, `Foo` is given the bounds `Vec<Foo>: FromReflect + TypePath`,
/// which requires that `Foo` implements `FromReflect`,
/// which requires that `Vec<Foo>` implements `FromReflect`,
/// and so on, resulting in the error.
///
/// To fix this, we can add `#[reflect(no_field_bounds)]` to `Foo` to remove the bounds on `Vec<Foo>`:
///
/// ```ignore (bevy_reflect is not accessible from this crate)
/// #[derive(Reflect)]
/// #[reflect(no_field_bounds)]
/// struct Foo {
///   foo: Vec<Foo>,
/// }
///
/// // Generates a where clause like:
/// // impl bevy_reflect::Reflect for Foo
/// // where
/// //   Self: Any + Send + Sync,
/// ```
///
/// ## `#[reflect(where T: Trait, U::Assoc: Trait, ...)]`
///
/// This attribute can be used to add additional bounds to the generated reflection trait impls.
///
/// This is useful for when a type needs certain bounds only applied to the reflection impls
/// that are not otherwise automatically added by the derive macro.
///
/// ### Example
///
/// In the example below, we want to enforce that `T::Assoc: List` is required in order for
/// `Foo<T>` to be reflectable, but we don't want it to prevent `Foo<T>` from being used
/// in places where `T::Assoc: List` is not required.
///
/// ```ignore
/// trait Trait {
///   type Assoc;
/// }
///
/// #[derive(Reflect)]
/// #[reflect(where T::Assoc: List)]
/// struct Foo<T: Trait> where T::Assoc: Default {
///   value: T::Assoc,
/// }
///
/// // Generates a where clause like:
/// //
/// // impl<T: Trait> bevy_reflect::Reflect for Foo<T>
/// // where
/// //   Self: Any + Send + Sync,
/// //   T::Assoc: Default,
/// //   T: TypePath,
/// //   T::Assoc: FromReflect + TypePath,
/// //   T::Assoc: List,
/// // {/* ... */}
/// ```
///
/// # Field Attributes
///
/// Along with the container attributes, this macro comes with some attributes that may be applied
/// to the contained fields themselves.
///
/// ## `#[reflect(ignore)]`
///
/// This attribute simply marks a field to be ignored by the reflection API.
///
/// This allows fields to completely opt-out of reflection,
/// which may be useful for maintaining invariants, keeping certain data private,
/// or allowing the use of types that do not implement `Reflect` within the container.
///
/// ## `#[reflect(skip_serializing)]`
///
/// This works similar to `#[reflect(ignore)]`, but rather than opting out of _all_ of reflection,
/// it simply opts the field out of both serialization and deserialization.
/// This can be useful when a field should be accessible via reflection, but may not make
/// sense in a serialized form, such as computed data.
///
/// What this does is register the `SerializationData` type within the `GetTypeRegistration` implementation,
/// which will be used by the reflection serializers to determine whether or not the field is serializable.
///
/// [`reflect_trait`]: macro@reflect_trait
#[proc_macro_derive(Reflect, attributes(reflect, reflect_value, type_path, type_name))]
pub fn derive_reflect(input: TokenStream) -> TokenStream {
    let ast = parse_macro_input!(input as DeriveInput);
<<<<<<< HEAD

    let derive_data = match ReflectDerive::from_input(&ast, false, ReflectImplSource::Derive) {
        Ok(data) => data,
        Err(err) => return err.into_compile_error().into(),
    };

    let (reflect_impls, from_reflect_impl) = match derive_data {
        ReflectDerive::Struct(struct_data) | ReflectDerive::UnitStruct(struct_data) => (
            impls::impl_struct(&struct_data),
            if struct_data.meta().from_reflect().should_auto_derive() {
                Some(from_reflect::impl_struct(&struct_data))
            } else {
                None
            },
        ),
        ReflectDerive::TupleStruct(struct_data) => (
            impls::impl_tuple_struct(&struct_data),
            if struct_data.meta().from_reflect().should_auto_derive() {
                Some(from_reflect::impl_tuple_struct(&struct_data))
            } else {
                None
            },
        ),
        ReflectDerive::Enum(enum_data) => (
            impls::impl_enum(&enum_data),
            if enum_data.meta().from_reflect().should_auto_derive() {
                Some(from_reflect::impl_enum(&enum_data))
            } else {
                None
            },
        ),
        ReflectDerive::Value(meta) => (
            impls::impl_value(&meta),
            if meta.from_reflect().should_auto_derive() {
                Some(from_reflect::impl_value(&meta))
            } else {
                None
            },
        ),
    };

    TokenStream::from(quote! {
        #reflect_impls
        #from_reflect_impl
    })
=======
    match_reflect_impls(ast, ReflectImplSource::DeriveLocalType)
>>>>>>> 07e33173
}

/// Derives the `FromReflect` trait.
///
/// # Field Attributes
///
/// ## `#[reflect(ignore)]`
///
/// The `#[reflect(ignore)]` attribute is shared with the [`#[derive(Reflect)]`](Reflect) macro and has much of the same
/// functionality in that it denotes that a field will be ignored by the reflection API.
///
/// The only major difference is that using it with this derive requires that the field implements [`Default`].
/// Without this requirement, there would be no way for `FromReflect` to automatically construct missing fields
/// that have been ignored.
///
/// ## `#[reflect(default)]`
///
/// If a field cannot be read, this attribute specifies a default value to be used in its place.
///
/// By default, this attribute denotes that the field's type implements [`Default`].
/// However, it can also take in a path string to a user-defined function that will return the default value.
/// This takes the form: `#[reflect(default = "path::to::my_function")]` where `my_function` is a parameterless
/// function that must return some default value for the type.
///
/// Specifying a custom default can be used to give different fields their own specialized defaults,
/// or to remove the `Default` requirement on fields marked with `#[reflect(ignore)]`.
/// Additionally, either form of this attribute can be used to fill in fields that are simply missing,
/// such as when converting a partially-constructed dynamic type to a concrete one.
#[proc_macro_derive(FromReflect, attributes(reflect))]
pub fn derive_from_reflect(input: TokenStream) -> TokenStream {
    let ast = parse_macro_input!(input as DeriveInput);

<<<<<<< HEAD
    let derive_data = match ReflectDerive::from_input(&ast, true, ReflectImplSource::Derive) {
=======
    let derive_data = match ReflectDerive::from_input(
        &ast,
        ReflectProvenance {
            source: ReflectImplSource::DeriveLocalType,
            trait_: ReflectTraitToImpl::FromReflect,
        },
    ) {
>>>>>>> 07e33173
        Ok(data) => data,
        Err(err) => return err.into_compile_error().into(),
    };

    let from_reflect_impl = match derive_data {
        ReflectDerive::Struct(struct_data) | ReflectDerive::UnitStruct(struct_data) => {
            from_reflect::impl_struct(&struct_data)
        }
        ReflectDerive::TupleStruct(struct_data) => from_reflect::impl_tuple_struct(&struct_data),
        ReflectDerive::Enum(meta) => from_reflect::impl_enum(&meta),
        ReflectDerive::Value(meta) => from_reflect::impl_value(&meta),
    };

    TokenStream::from(quote! {
        const _: () = {
            #from_reflect_impl
        };
    })
}

/// Derives the `TypePath` trait, providing a stable alternative to [`std::any::type_name`].
///
/// # Container Attributes
///
/// ## `#[type_path = "my_crate::foo"]`
///
/// Optionally specifies a custom module path to use instead of [`module_path`].
///
/// This path does not include the final identifier.
///
/// ## `#[type_name = "RenamedType"]`
///
/// Optionally specifies a new terminating identifier for `TypePath`.
///
/// To use this attribute, `#[type_path = "..."]` must also be specified.
#[proc_macro_derive(TypePath, attributes(type_path, type_name))]
pub fn derive_type_path(input: TokenStream) -> TokenStream {
    let ast = parse_macro_input!(input as DeriveInput);
<<<<<<< HEAD
    let derive_data = match ReflectDerive::from_input(&ast, false, ReflectImplSource::Derive) {
=======
    let derive_data = match ReflectDerive::from_input(
        &ast,
        ReflectProvenance {
            source: ReflectImplSource::DeriveLocalType,
            trait_: ReflectTraitToImpl::TypePath,
        },
    ) {
>>>>>>> 07e33173
        Ok(data) => data,
        Err(err) => return err.into_compile_error().into(),
    };

    let type_path_impl = impls::impl_type_path(derive_data.meta());

    TokenStream::from(quote! {
        const _: () = {
            #type_path_impl
        };
    })
}

/// A macro that automatically generates type data for traits, which their implementors can then register.
///
/// The output of this macro is a struct that takes reflected instances of the implementor's type
/// and returns the value as a trait object.
/// Because of this, **it can only be used on [object-safe] traits.**
///
/// For a trait named `MyTrait`, this will generate the struct `ReflectMyTrait`.
/// The generated struct can be created using `FromType` with any type that implements the trait.
/// The creation and registration of this generated struct as type data can be automatically handled
/// by [`#[derive(Reflect)]`](Reflect).
///
/// # Example
///
/// ```ignore (bevy_reflect is not accessible from this crate)
/// # use std::any::TypeId;
/// # use bevy_reflect_derive::{Reflect, reflect_trait};
/// #[reflect_trait] // Generates `ReflectMyTrait`
/// trait MyTrait {
///   fn print(&self) -> &str;
/// }
///
/// #[derive(Reflect)]
/// #[reflect(MyTrait)] // Automatically registers `ReflectMyTrait`
/// struct SomeStruct;
///
/// impl MyTrait for SomeStruct {
///   fn print(&self) -> &str {
///     "Hello, World!"
///   }
/// }
///
/// // We can create the type data manually if we wanted:
/// let my_trait: ReflectMyTrait = FromType::<SomeStruct>::from_type();
///
/// // Or we can simply get it from the registry:
/// let mut registry = TypeRegistry::default();
/// registry.register::<SomeStruct>();
/// let my_trait = registry
///   .get_type_data::<ReflectMyTrait>(TypeId::of::<SomeStruct>())
///   .unwrap();
///
/// // Then use it on reflected data
/// let reflected: Box<dyn Reflect> = Box::new(SomeStruct);
/// let reflected_my_trait: &dyn MyTrait = my_trait.get(&*reflected).unwrap();
/// assert_eq!("Hello, World!", reflected_my_trait.print());
/// ```
///
/// [object-safe]: https://doc.rust-lang.org/reference/items/traits.html#object-safety
#[proc_macro_attribute]
pub fn reflect_trait(args: TokenStream, input: TokenStream) -> TokenStream {
    trait_reflection::reflect_trait(&args, input)
}

/// A macro used to generate reflection trait implementations for the given type.
///
/// This is functionally the same as [deriving `Reflect`] using the `#[reflect_value]` container attribute.
///
/// The only reason for this macro's existence is so that `bevy_reflect` can easily implement the reflection traits
/// on primitives and other Rust types internally.
///
/// Since this macro also implements `TypePath`, the type path must be explicit.
/// See [`impl_type_path!`] for the exact syntax.
///
/// # Examples
///
/// Types can be passed with or without registering type data:
///
/// ```ignore (bevy_reflect is not accessible from this crate)
/// impl_reflect_value!(my_crate::Foo);
/// impl_reflect_value!(my_crate::Bar(Debug, Default, Serialize, Deserialize));
/// ```
///
/// Generic types can also specify their parameters and bounds:
///
/// ```ignore (bevy_reflect is not accessible from this crate)
/// impl_reflect_value!(my_crate::Foo<T1, T2: Baz> where T1: Bar (Default, Serialize, Deserialize));
/// ```
///
/// Custom type paths can be specified:
///
/// ```ignore (bevy_reflect is not accessible from this crate)
/// impl_reflect_value!((in not_my_crate as NotFoo) Foo(Debug, Default));
/// ```
///
/// [deriving `Reflect`]: Reflect
#[proc_macro]
pub fn impl_reflect_value(input: TokenStream) -> TokenStream {
    let def = parse_macro_input!(input with ReflectValueDef::parse_reflect);

    let default_name = &def.type_path.segments.last().unwrap().ident;
    let type_path = if def.type_path.leading_colon.is_none() && def.custom_path.is_none() {
        ReflectTypePath::Primitive(default_name)
    } else {
        ReflectTypePath::External {
            path: &def.type_path,
            custom_path: def.custom_path.map(|path| path.into_path(default_name)),
            generics: &def.generics,
        }
    };

    let meta = ReflectMeta::new(
        type_path,
        def.traits.unwrap_or_default(),
        ReflectImplSource::Macro,
    );

    #[cfg(feature = "documentation")]
    let meta = meta.with_docs(documentation::Documentation::from_attributes(&def.attrs));

    let reflect_impls = impls::impl_value(&meta);
    let from_reflect_impl = from_reflect::impl_value(&meta);

    TokenStream::from(quote! {
        const _: () = {
            #reflect_impls
            #from_reflect_impl
        };
    })
}

/// A replacement for `#[derive(Reflect)]` to be used with foreign types which
/// the definitions of cannot be altered.
///
/// This macro is an alternative to [`impl_reflect_value!`] and [`impl_from_reflect_value!`]
/// which implement foreign types as Value types. Note that there is no `impl_from_reflect`,
/// as this macro will do the job of both. This macro implements them using one of the reflect
/// variant traits (`bevy_reflect::{Struct, TupleStruct, Enum}`, etc.),
/// which have greater functionality. The type being reflected must be in scope, as you cannot
/// qualify it in the macro as e.g. `bevy::prelude::Vec3`.
///
/// It is necessary to add a `#[type_path = "my_crate::foo"]` attribute to all types.
///
/// It may be necessary to add `#[reflect(Default)]` for some types, specifically non-constructible
/// foreign types. Without `Default` reflected for such types, you will usually get an arcane
/// error message and fail to compile. If the type does not implement `Default`, it may not
/// be possible to reflect without extending the macro.
///
///
/// # Example
/// Implementing `Reflect` for `bevy::prelude::Vec3` as a struct type:
/// ```ignore (bevy_reflect is not accessible from this crate)
/// use bevy::prelude::Vec3;
///
/// impl_reflect!(
///     #[reflect(PartialEq, Serialize, Deserialize, Default)]
///     #[type_path = "bevy::prelude"]
///     struct Vec3 {
///         x: f32,
///         y: f32,
///         z: f32
///     }
/// );
/// ```
#[proc_macro]
pub fn impl_reflect(input: TokenStream) -> TokenStream {
    let ast = parse_macro_input!(input as DeriveInput);
<<<<<<< HEAD
    let derive_data = match ReflectDerive::from_input(&ast, false, ReflectImplSource::Macro) {
        Ok(data) => data,
        Err(err) => return err.into_compile_error().into(),
    };

    match derive_data {
        ReflectDerive::Struct(struct_data) => {
            if !struct_data.meta().type_path().has_custom_path() {
                return syn::Error::new(
                    struct_data.meta().type_path().span(),
                    format!("a #[{TYPE_PATH_ATTRIBUTE_NAME} = \"...\"] attribute must be specified when using `impl_reflect_struct`")
                )
                    .into_compile_error()
                    .into();
            }

            let impl_struct = impls::impl_struct(&struct_data);
            let impl_from_struct = from_reflect::impl_struct(&struct_data);

            TokenStream::from(quote! {
                #impl_struct
                #impl_from_struct
            })
        }
        ReflectDerive::TupleStruct(..) => syn::Error::new(
            ast.span(),
            "impl_reflect_struct does not support tuple structs",
        )
        .into_compile_error()
        .into(),
        ReflectDerive::UnitStruct(..) => syn::Error::new(
            ast.span(),
            "impl_reflect_struct does not support unit structs",
        )
        .into_compile_error()
        .into(),
        _ => syn::Error::new(ast.span(), "impl_reflect_struct only supports structs")
            .into_compile_error()
            .into(),
    }
=======
    match_reflect_impls(ast, ReflectImplSource::ImplRemoteType)
>>>>>>> 07e33173
}

/// A macro used to generate a `FromReflect` trait implementation for the given type.
///
/// This is functionally the same as [deriving `FromReflect`] on a type that [derives `Reflect`] using
/// the `#[reflect_value]` container attribute.
///
/// The only reason this macro exists is so that `bevy_reflect` can easily implement `FromReflect` on
/// primitives and other Rust types internally.
///
/// Please note that this macro will not work with any type that [derives `Reflect`] normally
/// or makes use of the [`impl_reflect_value!`] macro, as those macros also implement `FromReflect`
/// by default.
///
/// # Examples
///
/// ```ignore (bevy_reflect is not accessible from this crate)
/// impl_from_reflect_value!(foo<T1, T2: Baz> where T1: Bar);
/// ```
///
/// [deriving `FromReflect`]: FromReflect
/// [derives `Reflect`]: Reflect
#[proc_macro]
pub fn impl_from_reflect_value(input: TokenStream) -> TokenStream {
    let def = parse_macro_input!(input with ReflectValueDef::parse_from_reflect);

    let default_name = &def.type_path.segments.last().unwrap().ident;
    let type_path = if def.type_path.leading_colon.is_none()
        && def.custom_path.is_none()
        && def.generics.params.is_empty()
    {
        ReflectTypePath::Primitive(default_name)
    } else {
        ReflectTypePath::External {
            path: &def.type_path,
            custom_path: def.custom_path.map(|alias| alias.into_path(default_name)),
            generics: &def.generics,
        }
    };

<<<<<<< HEAD
    from_reflect::impl_value(&ReflectMeta::new(
        type_path,
        def.traits.unwrap_or_default(),
        ReflectImplSource::Macro,
    ))
    .into()
=======
    let from_reflect_impl =
        from_reflect::impl_value(&ReflectMeta::new(type_path, def.traits.unwrap_or_default()));

    TokenStream::from(quote! {
        const _: () = {
            #from_reflect_impl
        };
    })
>>>>>>> 07e33173
}

/// A replacement for [deriving `TypePath`] for use on foreign types.
///
/// Since (unlike the derive) this macro may be invoked in a different module to where the type is defined,
/// it requires an 'absolute' path definition.
///
/// Specifically, a leading `::` denoting a global path must be specified
/// or a preceding `(in my_crate::foo)` to specify the custom path must be used.
///
/// # Examples
///
/// Implementing `TypePath` on a foreign type:
/// ```ignore (bevy_reflect is not accessible from this crate)
/// impl_type_path!(::foreign_crate::foo::bar::Baz);
/// ```
///
/// On a generic type:
/// ```ignore (bevy_reflect is not accessible from this crate)
/// impl_type_path!(::foreign_crate::Foo<T>);
/// ```
///
/// On a primitive (note this will not compile for a non-primitive type):
/// ```ignore (bevy_reflect is not accessible from this crate)
/// impl_type_path!(bool);
/// ```
///
/// With a custom type path:
/// ```ignore (bevy_reflect is not accessible from this crate)
/// impl_type_path!((in other_crate::foo::bar) Baz);
/// ```
///
/// With a custom type path and a custom type name:
/// ```ignore (bevy_reflect is not accessible from this crate)
/// impl_type_path!((in other_crate::foo as Baz) Bar);
/// ```
///
/// [deriving `TypePath`]: TypePath
#[proc_macro]
pub fn impl_type_path(input: TokenStream) -> TokenStream {
    let def = parse_macro_input!(input as NamedTypePathDef);

    let type_path = match def {
        NamedTypePathDef::External {
            ref path,
            custom_path,
            ref generics,
        } => {
            let default_name = &path.segments.last().unwrap().ident;

            ReflectTypePath::External {
                path,
                custom_path: custom_path.map(|path| path.into_path(default_name)),
                generics,
            }
        }
        NamedTypePathDef::Primitive(ref ident) => ReflectTypePath::Primitive(ident),
    };

    let meta = ReflectMeta::new(
        type_path,
        ReflectTraits::default(),
        ReflectImplSource::Macro,
    );

    let type_path_impl = impls::impl_type_path(&meta);

    TokenStream::from(quote! {
        const _: () = {
            #type_path_impl
        };
    })
}<|MERGE_RESOLUTION|>--- conflicted
+++ resolved
@@ -31,11 +31,7 @@
 
 use crate::derive_data::{ReflectDerive, ReflectMeta, ReflectStruct};
 use container_attributes::ReflectTraits;
-<<<<<<< HEAD
-use derive_data::{ReflectImplSource, ReflectTypePath};
-=======
 use derive_data::{ReflectImplSource, ReflectProvenance, ReflectTraitToImpl, ReflectTypePath};
->>>>>>> 07e33173
 use proc_macro::TokenStream;
 use quote::quote;
 use reflect_value::ReflectValueDef;
@@ -295,55 +291,7 @@
 #[proc_macro_derive(Reflect, attributes(reflect, reflect_value, type_path, type_name))]
 pub fn derive_reflect(input: TokenStream) -> TokenStream {
     let ast = parse_macro_input!(input as DeriveInput);
-<<<<<<< HEAD
-
-    let derive_data = match ReflectDerive::from_input(&ast, false, ReflectImplSource::Derive) {
-        Ok(data) => data,
-        Err(err) => return err.into_compile_error().into(),
-    };
-
-    let (reflect_impls, from_reflect_impl) = match derive_data {
-        ReflectDerive::Struct(struct_data) | ReflectDerive::UnitStruct(struct_data) => (
-            impls::impl_struct(&struct_data),
-            if struct_data.meta().from_reflect().should_auto_derive() {
-                Some(from_reflect::impl_struct(&struct_data))
-            } else {
-                None
-            },
-        ),
-        ReflectDerive::TupleStruct(struct_data) => (
-            impls::impl_tuple_struct(&struct_data),
-            if struct_data.meta().from_reflect().should_auto_derive() {
-                Some(from_reflect::impl_tuple_struct(&struct_data))
-            } else {
-                None
-            },
-        ),
-        ReflectDerive::Enum(enum_data) => (
-            impls::impl_enum(&enum_data),
-            if enum_data.meta().from_reflect().should_auto_derive() {
-                Some(from_reflect::impl_enum(&enum_data))
-            } else {
-                None
-            },
-        ),
-        ReflectDerive::Value(meta) => (
-            impls::impl_value(&meta),
-            if meta.from_reflect().should_auto_derive() {
-                Some(from_reflect::impl_value(&meta))
-            } else {
-                None
-            },
-        ),
-    };
-
-    TokenStream::from(quote! {
-        #reflect_impls
-        #from_reflect_impl
-    })
-=======
     match_reflect_impls(ast, ReflectImplSource::DeriveLocalType)
->>>>>>> 07e33173
 }
 
 /// Derives the `FromReflect` trait.
@@ -376,9 +324,6 @@
 pub fn derive_from_reflect(input: TokenStream) -> TokenStream {
     let ast = parse_macro_input!(input as DeriveInput);
 
-<<<<<<< HEAD
-    let derive_data = match ReflectDerive::from_input(&ast, true, ReflectImplSource::Derive) {
-=======
     let derive_data = match ReflectDerive::from_input(
         &ast,
         ReflectProvenance {
@@ -386,7 +331,6 @@
             trait_: ReflectTraitToImpl::FromReflect,
         },
     ) {
->>>>>>> 07e33173
         Ok(data) => data,
         Err(err) => return err.into_compile_error().into(),
     };
@@ -425,9 +369,6 @@
 #[proc_macro_derive(TypePath, attributes(type_path, type_name))]
 pub fn derive_type_path(input: TokenStream) -> TokenStream {
     let ast = parse_macro_input!(input as DeriveInput);
-<<<<<<< HEAD
-    let derive_data = match ReflectDerive::from_input(&ast, false, ReflectImplSource::Derive) {
-=======
     let derive_data = match ReflectDerive::from_input(
         &ast,
         ReflectProvenance {
@@ -435,7 +376,6 @@
             trait_: ReflectTraitToImpl::TypePath,
         },
     ) {
->>>>>>> 07e33173
         Ok(data) => data,
         Err(err) => return err.into_compile_error().into(),
     };
@@ -605,50 +545,7 @@
 #[proc_macro]
 pub fn impl_reflect(input: TokenStream) -> TokenStream {
     let ast = parse_macro_input!(input as DeriveInput);
-<<<<<<< HEAD
-    let derive_data = match ReflectDerive::from_input(&ast, false, ReflectImplSource::Macro) {
-        Ok(data) => data,
-        Err(err) => return err.into_compile_error().into(),
-    };
-
-    match derive_data {
-        ReflectDerive::Struct(struct_data) => {
-            if !struct_data.meta().type_path().has_custom_path() {
-                return syn::Error::new(
-                    struct_data.meta().type_path().span(),
-                    format!("a #[{TYPE_PATH_ATTRIBUTE_NAME} = \"...\"] attribute must be specified when using `impl_reflect_struct`")
-                )
-                    .into_compile_error()
-                    .into();
-            }
-
-            let impl_struct = impls::impl_struct(&struct_data);
-            let impl_from_struct = from_reflect::impl_struct(&struct_data);
-
-            TokenStream::from(quote! {
-                #impl_struct
-                #impl_from_struct
-            })
-        }
-        ReflectDerive::TupleStruct(..) => syn::Error::new(
-            ast.span(),
-            "impl_reflect_struct does not support tuple structs",
-        )
-        .into_compile_error()
-        .into(),
-        ReflectDerive::UnitStruct(..) => syn::Error::new(
-            ast.span(),
-            "impl_reflect_struct does not support unit structs",
-        )
-        .into_compile_error()
-        .into(),
-        _ => syn::Error::new(ast.span(), "impl_reflect_struct only supports structs")
-            .into_compile_error()
-            .into(),
-    }
-=======
     match_reflect_impls(ast, ReflectImplSource::ImplRemoteType)
->>>>>>> 07e33173
 }
 
 /// A macro used to generate a `FromReflect` trait implementation for the given type.
@@ -689,23 +586,20 @@
         }
     };
 
-<<<<<<< HEAD
-    from_reflect::impl_value(&ReflectMeta::new(
+    let from_reflect_impl = from_reflect::impl_value(&ReflectMeta::new(
         type_path,
         def.traits.unwrap_or_default(),
-        ReflectImplSource::Macro,
-    ))
-    .into()
-=======
-    let from_reflect_impl =
-        from_reflect::impl_value(&ReflectMeta::new(type_path, def.traits.unwrap_or_default()));
+        ReflectProvenance {
+            source: ReflectImplSource::Macro,
+            trait_: ReflectTraitToImpl::FromReflect,
+        },
+    ));
 
     TokenStream::from(quote! {
         const _: () = {
             #from_reflect_impl
         };
     })
->>>>>>> 07e33173
 }
 
 /// A replacement for [deriving `TypePath`] for use on foreign types.
