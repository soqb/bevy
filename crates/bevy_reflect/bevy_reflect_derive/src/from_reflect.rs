use crate::container_attributes::REFLECT_DEFAULT;
use crate::derive_data::ReflectEnum;
use crate::enum_utility::{get_variant_constructors, EnumVariantConstructors};
use crate::field_attributes::DefaultBehavior;
use crate::fq_std::{FQAny, FQClone, FQDefault, FQOption};
use crate::utility::{extend_where_clause, ident_or_index, WhereClauseOptions};
use crate::{ReflectMeta, ReflectStruct};
use proc_macro::TokenStream;
use proc_macro2::Span;
use quote::{quote, ToTokens};
use syn::{Field, Ident, Lit, LitInt, LitStr, Member};

/// Implements `FromReflect` for the given struct
pub(crate) fn impl_struct(reflect_struct: &ReflectStruct) -> TokenStream {
    impl_struct_internal(reflect_struct, false)
}

/// Implements `FromReflect` for the given tuple struct
pub(crate) fn impl_tuple_struct(reflect_struct: &ReflectStruct) -> TokenStream {
    impl_struct_internal(reflect_struct, true)
}

/// Implements `FromReflect` for the given value type
pub(crate) fn impl_value(meta: &ReflectMeta) -> TokenStream {
    let type_path = meta.type_path();
    let bevy_reflect_path = meta.bevy_reflect_path();
    let (impl_generics, ty_generics, where_clause) = type_path.generics().split_for_impl();
    TokenStream::from(quote! {
        impl #impl_generics #bevy_reflect_path::FromReflect for #type_path #ty_generics #where_clause  {
            fn from_reflect(reflect: &dyn #bevy_reflect_path::Reflect) -> #FQOption<Self> {
                #FQOption::Some(#FQClone::clone(<dyn #FQAny>::downcast_ref::<#type_path #ty_generics>(<dyn #bevy_reflect_path::Reflect>::as_any(reflect))?))
            }
        }
    })
}

/// Implements `FromReflect` for the given enum type
pub(crate) fn impl_enum(reflect_enum: &ReflectEnum) -> TokenStream {
    let fqoption = FQOption.into_token_stream();

    let enum_path = reflect_enum.meta().type_path();
    let bevy_reflect_path = reflect_enum.meta().bevy_reflect_path();

    let ref_value = Ident::new("__param0", Span::call_site());
    let EnumVariantConstructors {
        variant_names,
        variant_constructors,
    } = get_variant_constructors(reflect_enum, &ref_value, false);

    let (impl_generics, ty_generics, where_clause) =
<<<<<<< HEAD
        reflect_enum.meta().type_path().generics().split_for_impl();
    TokenStream::from(quote! {
        impl #impl_generics #bevy_reflect_path::FromReflect for #enum_path #ty_generics #where_clause  {
=======
        reflect_enum.meta().generics().split_for_impl();

    // Add FromReflect bound for each active field
    let where_from_reflect_clause = extend_where_clause(
        where_clause,
        &WhereClauseOptions {
            active_types: reflect_enum.active_types().into_boxed_slice(),
            ignored_types: reflect_enum.ignored_types().into_boxed_slice(),
            active_trait_bounds: quote!(#bevy_reflect_path::FromReflect),
            ignored_trait_bounds: quote!(#FQDefault),
        },
    );

    TokenStream::from(quote! {
        impl #impl_generics #bevy_reflect_path::FromReflect for #type_name #ty_generics #where_from_reflect_clause  {
>>>>>>> ed50c8b4
            fn from_reflect(#ref_value: &dyn #bevy_reflect_path::Reflect) -> #FQOption<Self> {
                if let #bevy_reflect_path::ReflectRef::Enum(#ref_value) = #bevy_reflect_path::Reflect::reflect_ref(#ref_value) {
                    match #bevy_reflect_path::Enum::variant_name(#ref_value) {
                        #(#variant_names => #fqoption::Some(#variant_constructors),)*
                        name => panic!("variant with name `{}` does not exist on enum `{}`", name, ::core::any::type_name::<Self>()),
                    }
                } else {
                    #FQOption::None
                }
            }
        }
    })
}

/// Container for a struct's members (field name or index) and their
/// corresponding values.
struct MemberValuePair(Vec<Member>, Vec<proc_macro2::TokenStream>);

impl MemberValuePair {
    pub fn new(items: (Vec<Member>, Vec<proc_macro2::TokenStream>)) -> Self {
        Self(items.0, items.1)
    }
}

fn impl_struct_internal(reflect_struct: &ReflectStruct, is_tuple: bool) -> TokenStream {
    let fqoption = FQOption.into_token_stream();

    let struct_path = reflect_struct.meta().type_path();
    let bevy_reflect_path = reflect_struct.meta().bevy_reflect_path();

    let ref_struct = Ident::new("__ref_struct", Span::call_site());
    let ref_struct_type = if is_tuple {
        Ident::new("TupleStruct", Span::call_site())
    } else {
        Ident::new("Struct", Span::call_site())
    };

    let MemberValuePair(active_members, active_values) =
        get_active_fields(reflect_struct, &ref_struct, &ref_struct_type, is_tuple);

    let is_defaultable = reflect_struct.meta().traits().contains(REFLECT_DEFAULT);
    let constructor = if is_defaultable {
        quote!(
            let mut __this: Self = #FQDefault::default();
            #(
                if let #fqoption::Some(__field) = #active_values() {
                    // Iff field exists -> use its value
                    __this.#active_members = __field;
                }
            )*
            #FQOption::Some(__this)
        )
    } else {
        let MemberValuePair(ignored_members, ignored_values) = get_ignored_fields(reflect_struct);

        quote!(
            #FQOption::Some(
                Self {
                    #(#active_members: #active_values()?,)*
                    #(#ignored_members: #ignored_values,)*
                }
            )
        )
    };

    let (impl_generics, ty_generics, where_clause) = reflect_struct
        .meta()
        .type_path()
        .generics()
        .split_for_impl();

    // Add FromReflect bound for each active field
    let where_from_reflect_clause = extend_where_clause(
        where_clause,
        &WhereClauseOptions {
            active_types: reflect_struct.active_types().into_boxed_slice(),
            ignored_types: reflect_struct.ignored_types().into_boxed_slice(),
            active_trait_bounds: quote!(#bevy_reflect_path::FromReflect),
            ignored_trait_bounds: if is_defaultable {
                quote!()
            } else {
                quote!(#FQDefault)
            },
        },
    );

    TokenStream::from(quote! {
        impl #impl_generics #bevy_reflect_path::FromReflect for #struct_path #ty_generics #where_from_reflect_clause
        {
            fn from_reflect(reflect: &dyn #bevy_reflect_path::Reflect) -> #FQOption<Self> {
                if let #bevy_reflect_path::ReflectRef::#ref_struct_type(#ref_struct) = #bevy_reflect_path::Reflect::reflect_ref(reflect) {
                    #constructor
                } else {
                    #FQOption::None
                }
            }
        }
    })
}

/// Get the collection of ignored field definitions
///
/// Each value of the `MemberValuePair` is a token stream that generates a
/// a default value for the ignored field.
fn get_ignored_fields(reflect_struct: &ReflectStruct) -> MemberValuePair {
    MemberValuePair::new(
        reflect_struct
            .ignored_fields()
            .map(|field| {
                let member = ident_or_index(field.data.ident.as_ref(), field.index);

                let value = match &field.attrs.default {
                    DefaultBehavior::Func(path) => quote! {#path()},
                    _ => quote! {#FQDefault::default()},
                };

                (member, value)
            })
            .unzip(),
    )
}

/// Get the collection of active field definitions.
///
/// Each value of the `MemberValuePair` is a token stream that generates a
/// closure of type `fn() -> Option<T>` where `T` is that field's type.
fn get_active_fields(
    reflect_struct: &ReflectStruct,
    dyn_struct_name: &Ident,
    struct_type: &Ident,
    is_tuple: bool,
) -> MemberValuePair {
    let bevy_reflect_path = reflect_struct.meta().bevy_reflect_path();

    MemberValuePair::new(
        reflect_struct
            .active_fields()
            .map(|field| {
                let member = ident_or_index(field.data.ident.as_ref(), field.index);
                let accessor = get_field_accessor(field.data, field.index, is_tuple);
                let ty = field.data.ty.clone();

                let get_field = quote! {
                    #bevy_reflect_path::#struct_type::field(#dyn_struct_name, #accessor)
                };

                let value = match &field.attrs.default {
                    DefaultBehavior::Func(path) => quote! {
                        (||
                            if let #FQOption::Some(field) = #get_field {
                                <#ty as #bevy_reflect_path::FromReflect>::from_reflect(field)
                            } else {
                                #FQOption::Some(#path())
                            }
                        )
                    },
                    DefaultBehavior::Default => quote! {
                        (||
                            if let #FQOption::Some(field) = #get_field {
                                <#ty as #bevy_reflect_path::FromReflect>::from_reflect(field)
                            } else {
                                #FQOption::Some(#FQDefault::default())
                            }
                        )
                    },
                    DefaultBehavior::Required => quote! {
                        (|| <#ty as #bevy_reflect_path::FromReflect>::from_reflect(#get_field?))
                    },
                };

                (member, value)
            })
            .unzip(),
    )
}

/// Returns the accessor for a given field of a struct or tuple struct.
///
/// This differs from a member in that it needs to be a number for tuple structs
/// and a string for standard structs.
fn get_field_accessor(field: &Field, index: usize, is_tuple: bool) -> Lit {
    if is_tuple {
        Lit::Int(LitInt::new(&index.to_string(), Span::call_site()))
    } else {
        field
            .ident
            .as_ref()
            .map(|ident| Lit::Str(LitStr::new(&ident.to_string(), Span::call_site())))
            .unwrap_or_else(|| Lit::Str(LitStr::new(&index.to_string(), Span::call_site())))
    }
}<|MERGE_RESOLUTION|>--- conflicted
+++ resolved
@@ -47,13 +47,7 @@
         variant_constructors,
     } = get_variant_constructors(reflect_enum, &ref_value, false);
 
-    let (impl_generics, ty_generics, where_clause) =
-<<<<<<< HEAD
-        reflect_enum.meta().type_path().generics().split_for_impl();
-    TokenStream::from(quote! {
-        impl #impl_generics #bevy_reflect_path::FromReflect for #enum_path #ty_generics #where_clause  {
-=======
-        reflect_enum.meta().generics().split_for_impl();
+    let (impl_generics, ty_generics, where_clause) = enum_path.generics().split_for_impl();
 
     // Add FromReflect bound for each active field
     let where_from_reflect_clause = extend_where_clause(
@@ -63,12 +57,12 @@
             ignored_types: reflect_enum.ignored_types().into_boxed_slice(),
             active_trait_bounds: quote!(#bevy_reflect_path::FromReflect),
             ignored_trait_bounds: quote!(#FQDefault),
+            ..WhereClauseOptions::type_path_bounds(reflect_enum.meta())
         },
     );
 
     TokenStream::from(quote! {
-        impl #impl_generics #bevy_reflect_path::FromReflect for #type_name #ty_generics #where_from_reflect_clause  {
->>>>>>> ed50c8b4
+        impl #impl_generics #bevy_reflect_path::FromReflect for #enum_path #ty_generics #where_from_reflect_clause  {
             fn from_reflect(#ref_value: &dyn #bevy_reflect_path::Reflect) -> #FQOption<Self> {
                 if let #bevy_reflect_path::ReflectRef::Enum(#ref_value) = #bevy_reflect_path::Reflect::reflect_ref(#ref_value) {
                     match #bevy_reflect_path::Enum::variant_name(#ref_value) {
@@ -152,6 +146,7 @@
             } else {
                 quote!(#FQDefault)
             },
+            ..WhereClauseOptions::type_path_bounds(reflect_struct.meta())
         },
     );
 
