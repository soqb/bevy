//! General-purpose utility functions for internal usage within this crate.

use crate::derive_data::{ReflectMeta, StructField};
use crate::field_attributes::ReflectIgnoreBehavior;
use crate::fq_std::{FQAny, FQOption, FQSend, FQSync};
use bevy_macro_utils::BevyManifest;
use bit_set::BitSet;
use proc_macro2::{Ident, Span};
use quote::{quote, ToTokens};
use syn::{spanned::Spanned, Lifetime, LitStr, Member, Path, Type, WhereClause};

/// Returns the correct path for `bevy_reflect`.
pub(crate) fn get_bevy_reflect_path() -> Path {
    BevyManifest::get_path_direct("bevy_reflect")
}

/// Returns the "reflected" ident for a given string.
///
/// # Example
///
/// ```ignore
/// let reflected: Ident = get_reflect_ident("Hash");
/// assert_eq!("ReflectHash", reflected.to_string());
/// ```
pub(crate) fn get_reflect_ident(name: &str) -> Ident {
    let reflected = format!("Reflect{name}");
    Ident::new(&reflected, Span::call_site())
}

/// Helper struct used to process an iterator of `Result<Vec<T>, syn::Error>`,
/// combining errors into one along the way.
pub(crate) struct ResultSifter<T> {
    items: Vec<T>,
    errors: Option<syn::Error>,
}

/// Returns a [`Member`] made of `ident` or `index` if `ident` is None.
///
/// Rust struct syntax allows for `Struct { foo: "string" }` with explicitly
/// named fields. It allows the `Struct { 0: "string" }` syntax when the struct
/// is declared as a tuple struct.
///
/// ```
/// # fn main() {
/// struct Foo { field: &'static str }
/// struct Bar(&'static str);
/// let Foo { field } = Foo { field: "hi" };
/// let Bar { 0: field } = Bar { 0: "hello" };
/// let Bar(field) = Bar("hello"); // more common syntax
/// # }
/// ```
///
/// This function helps field access in context where you are declaring either
/// a tuple struct or a struct with named fields. If you don't have a field name,
/// it means you need to access the struct through an index.
pub(crate) fn ident_or_index(ident: Option<&Ident>, index: usize) -> Member {
    ident.map_or_else(
        || Member::Unnamed(index.into()),
        |ident| Member::Named(ident.clone()),
    )
}

/// Options defining how to extend the `where` clause in reflection with any additional bounds needed.
pub(crate) struct WhereClauseOptions {
    /// Lifetime parameters that need extra trait bounds.
    pub(crate) parameter_lifetimes: Box<[Lifetime]>,
    /// Bounds to add to the lifetime parameters.
    pub(crate) parameter_lifetime_bounds: proc_macro2::TokenStream,
    /// Type parameters that need extra trait bounds.
    parameter_types: Box<[Ident]>,
    /// Trait bounds to add to the type parameters.
    parameter_trait_bounds: Box<[proc_macro2::TokenStream]>,
    /// Any types that will be reflected and need an extra trait bound
    active_types: Box<[Type]>,
    /// Trait bounds to add to the active types
    active_trait_bounds: Box<[proc_macro2::TokenStream]>,
    /// Any types that won't be reflected and need an extra trait bound
    ignored_types: Box<[Type]>,
    /// Trait bounds to add to the ignored types
<<<<<<< HEAD
    pub(crate) ignored_trait_bounds: proc_macro2::TokenStream,
}

impl WhereClauseOptions {
    /// Extends a where clause, adding a `TypePath` bound to each type parameter.
    pub fn type_path_bounds(meta: &ReflectMeta) -> Self {
        let bevy_reflect_path = meta.bevy_reflect_path();
        Self {
            parameter_lifetimes: meta
                .type_path()
                .generics()
                .lifetimes()
                .map(|param| param.lifetime.clone())
                .collect(),
            parameter_lifetime_bounds: quote! { 'static },
            parameter_types: meta
                .type_path()
                .generics()
                .type_params()
                .map(|ty| ty.ident.clone())
                .collect(),
            parameter_trait_bounds: quote! { #bevy_reflect_path::TypePath },
            ..Default::default()
        }
    }
=======
    ignored_trait_bounds: Box<[proc_macro2::TokenStream]>,
>>>>>>> b30ff2ab
}

impl Default for WhereClauseOptions {
    /// By default, don't add any additional bounds to the `where` clause
    fn default() -> Self {
        Self {
            parameter_lifetimes: Box::new([]),
            parameter_types: Box::new([]),
            active_types: Box::new([]),
            ignored_types: Box::new([]),
<<<<<<< HEAD
            parameter_trait_bounds: quote! {},
            parameter_lifetime_bounds: quote! {},
            active_trait_bounds: quote! {},
            ignored_trait_bounds: quote! {},
=======
            active_trait_bounds: Box::new([]),
            ignored_trait_bounds: Box::new([]),
            parameter_trait_bounds: Box::new([]),
        }
    }
}

impl WhereClauseOptions {
    /// Create [`WhereClauseOptions`] for a struct or enum type.
    pub fn new<'a: 'b, 'b>(
        meta: &ReflectMeta,
        active_fields: impl Iterator<Item = &'b StructField<'a>>,
        ignored_fields: impl Iterator<Item = &'b StructField<'a>>,
    ) -> Self {
        Self::new_with_bounds(meta, active_fields, ignored_fields, |_| None, |_| None)
    }

    /// Create [`WhereClauseOptions`] for a simple value type.
    pub fn new_value(meta: &ReflectMeta) -> Self {
        Self::new_with_bounds(
            meta,
            std::iter::empty(),
            std::iter::empty(),
            |_| None,
            |_| None,
        )
    }

    /// Create [`WhereClauseOptions`] for a struct or enum type.
    ///
    /// Compared to [`WhereClauseOptions::new`], this version allows you to specify
    /// custom trait bounds for each field.
    pub fn new_with_bounds<'a: 'b, 'b>(
        meta: &ReflectMeta,
        active_fields: impl Iterator<Item = &'b StructField<'a>>,
        ignored_fields: impl Iterator<Item = &'b StructField<'a>>,
        active_bounds: impl Fn(&StructField<'a>) -> Option<proc_macro2::TokenStream>,
        ignored_bounds: impl Fn(&StructField<'a>) -> Option<proc_macro2::TokenStream>,
    ) -> Self {
        let bevy_reflect_path = meta.bevy_reflect_path();
        let is_from_reflect = meta.from_reflect().should_auto_derive();

        let (active_types, active_trait_bounds): (Vec<_>, Vec<_>) = active_fields
            .map(|field| {
                let ty = field.data.ty.clone();

                let custom_bounds = active_bounds(field).map(|bounds| quote!(+ #bounds));

                let bounds = if is_from_reflect {
                    quote!(#bevy_reflect_path::FromReflect #custom_bounds)
                } else {
                    quote!(#bevy_reflect_path::Reflect #custom_bounds)
                };

                (ty, bounds)
            })
            .unzip();

        let (ignored_types, ignored_trait_bounds): (Vec<_>, Vec<_>) = ignored_fields
            .map(|field| {
                let ty = field.data.ty.clone();

                let custom_bounds = ignored_bounds(field).map(|bounds| quote!(+ #bounds));
                let bounds = quote!(#FQAny + #FQSend + #FQSync #custom_bounds);

                (ty, bounds)
            })
            .unzip();

        let (parameter_types, parameter_trait_bounds): (Vec<_>, Vec<_>) =
            if meta.traits().type_path_attrs().should_auto_derive() {
                meta.type_path()
                    .generics()
                    .type_params()
                    .map(|param| {
                        let ident = param.ident.clone();
                        let bounds = quote!(#bevy_reflect_path::TypePath);
                        (ident, bounds)
                    })
                    .unzip()
            } else {
                // If we don't need to derive `TypePath` for the type parameters,
                // we can skip adding its bound to the `where` clause.
                (Vec::new(), Vec::new())
            };

        Self {
            active_types: active_types.into_boxed_slice(),
            active_trait_bounds: active_trait_bounds.into_boxed_slice(),
            ignored_types: ignored_types.into_boxed_slice(),
            ignored_trait_bounds: ignored_trait_bounds.into_boxed_slice(),
            parameter_types: parameter_types.into_boxed_slice(),
            parameter_trait_bounds: parameter_trait_bounds.into_boxed_slice(),
>>>>>>> b30ff2ab
        }
    }
}

/// Extends the `where` clause in reflection with any additional bounds needed.
///
/// This is mostly used to add additional bounds to reflected objects with generic types.
/// For reflection purposes, we usually have:
/// * `active_trait_bounds: Reflect`
/// * `ignored_trait_bounds: Any + Send + Sync`
///
/// # Arguments
///
/// * `where_clause`: existing `where` clause present on the object to be derived
/// * `where_clause_options`: additional parameters defining which trait bounds to add to the `where` clause
///
/// # Example
///
/// The struct:
/// ```ignore
/// #[derive(Reflect)]
/// struct Foo<T, U> {
///     a: T,
///     #[reflect(ignore)]
///     b: U
/// }
/// ```
/// will have active types: `[T]` and ignored types: `[U]`
///
/// The `extend_where_clause` function will yield the following `where` clause:
/// ```ignore
/// where
///     T: Reflect,  // active_trait_bounds
///     U: Any + Send + Sync,  // ignored_trait_bounds
/// ```
pub(crate) fn extend_where_clause(
    where_clause: Option<&WhereClause>,
    where_clause_options: &WhereClauseOptions,
) -> proc_macro2::TokenStream {
    let parameter_lifetimes = &where_clause_options.parameter_lifetimes;
    let parameter_types = &where_clause_options.parameter_types;
    let active_types = &where_clause_options.active_types;
    let ignored_types = &where_clause_options.ignored_types;
    let parameter_lifetime_bounds = &where_clause_options.parameter_lifetime_bounds;
    let parameter_trait_bounds = &where_clause_options.parameter_trait_bounds;
    let active_trait_bounds = &where_clause_options.active_trait_bounds;
    let ignored_trait_bounds = &where_clause_options.ignored_trait_bounds;

    let mut generic_where_clause = if let Some(where_clause) = where_clause {
        let predicates = where_clause.predicates.iter();
        quote! {where #(#predicates,)*}
    } else if !(parameter_lifetimes.is_empty()
        && parameter_types.is_empty()
        && active_types.is_empty()
        && ignored_types.is_empty())
    {
        quote! {where}
    } else {
        quote!()
    };

    // The nested parentheses here are required to properly scope HRTBs coming
    // from field types to the type itself, as the compiler will scope them to
    // the whole bound by default, resulting in a failure to prove trait
    // adherence.
    generic_where_clause.extend(quote! {
        #(#parameter_lifetimes: #parameter_lifetime_bounds,)*
        #((#active_types): #active_trait_bounds,)*
        #((#ignored_types): #ignored_trait_bounds,)*
        // Leave parameter bounds to the end for more sane error messages.
        #((#parameter_types): #parameter_trait_bounds,)*
    });
    generic_where_clause
}

impl<T> Default for ResultSifter<T> {
    fn default() -> Self {
        Self {
            items: Vec::new(),
            errors: None,
        }
    }
}

impl<T> ResultSifter<T> {
    /// Sift the given result, combining errors if necessary.
    pub fn sift(&mut self, result: Result<T, syn::Error>) {
        match result {
            Ok(data) => self.items.push(data),
            Err(err) => {
                if let Some(ref mut errors) = self.errors {
                    errors.combine(err);
                } else {
                    self.errors = Some(err);
                }
            }
        }
    }

    /// Associated method that provides a convenient implementation for [`Iterator::fold`].
    pub fn fold(mut sifter: Self, result: Result<T, syn::Error>) -> Self {
        sifter.sift(result);
        sifter
    }

    /// Complete the sifting process and return the final result.
    pub fn finish(self) -> Result<Vec<T>, syn::Error> {
        if let Some(errors) = self.errors {
            Err(errors)
        } else {
            Ok(self.items)
        }
    }
}

/// Converts an iterator over ignore behavior of members to a bitset of ignored members.
///
/// Takes into account the fact that always ignored (non-reflected) members are skipped.
///
/// # Example
/// ```rust,ignore
/// pub struct HelloWorld {
///     reflected_field: u32      // index: 0
///
///     #[reflect(ignore)]
///     non_reflected_field: u32  // index: N/A (not 1!)
///
///     #[reflect(skip_serializing)]
///     non_serialized_field: u32 // index: 1
/// }
/// ```
/// Would convert to the `0b01` bitset (i.e second field is NOT serialized)
///
pub(crate) fn members_to_serialization_denylist<T>(member_iter: T) -> BitSet<u32>
where
    T: Iterator<Item = ReflectIgnoreBehavior>,
{
    let mut bitset = BitSet::default();

    member_iter.fold(0, |next_idx, member| match member {
        ReflectIgnoreBehavior::IgnoreAlways => next_idx,
        ReflectIgnoreBehavior::IgnoreSerialization => {
            bitset.insert(next_idx);
            next_idx + 1
        }
        ReflectIgnoreBehavior::None => next_idx + 1,
    });

    bitset
}

/// Turns an `Option<TokenStream>` into a `TokenStream` for an `Option`.
pub(crate) fn wrap_in_option(tokens: Option<proc_macro2::TokenStream>) -> proc_macro2::TokenStream {
    match tokens {
        Some(tokens) => quote! {
            #FQOption::Some(#tokens)
        },
        None => quote! {
            #FQOption::None
        },
    }
}

/// Contains tokens representing different kinds of string.
#[derive(Clone)]
pub(crate) enum StringExpr {
    /// A string that is valid at compile time.
    ///
    /// This is either a string literal like `"mystring"`,
    /// or a string created by a macro like [`module_path`]
    /// or [`concat`].
    Const(proc_macro2::TokenStream),
    /// A [string slice](str) that is borrowed for a `'static` lifetime.
    Borrowed(proc_macro2::TokenStream),
    /// An [owned string](String).
    Owned(proc_macro2::TokenStream),
}

impl<T: ToString + Spanned> From<T> for StringExpr {
    fn from(value: T) -> Self {
        Self::from_lit(&LitStr::new(&value.to_string(), value.span()))
    }
}

impl StringExpr {
    /// Creates a [constant] [`StringExpr`] from a [`struct@LitStr`].
    ///
    /// [constant]: StringExpr::Const
    pub fn from_lit(lit: &LitStr) -> Self {
        Self::Const(lit.to_token_stream())
    }

    /// Creates a [constant] [`StringExpr`] by interpreting a [string slice][str] as a [`struct@LitStr`].
    ///
    /// [constant]: StringExpr::Const
    pub fn from_str(string: &str) -> Self {
        Self::Const(string.into_token_stream())
    }

    /// Returns tokens for an [owned string](String).
    ///
    /// The returned expression will allocate unless the [`StringExpr`] is [already owned].
    ///
    /// [already owned]: StringExpr::Owned
    pub fn into_owned(self) -> proc_macro2::TokenStream {
        match self {
            Self::Const(tokens) | Self::Borrowed(tokens) => quote! {
                ::std::string::ToString::to_string(#tokens)
            },
            Self::Owned(owned) => owned,
        }
    }

    /// Returns tokens for a statically borrowed [string slice](str).
    pub fn into_borrowed(self) -> proc_macro2::TokenStream {
        match self {
            Self::Const(tokens) | Self::Borrowed(tokens) => tokens,
            Self::Owned(owned) => quote! {
                &#owned
            },
        }
    }

    /// Appends a [`StringExpr`] to another.
    ///
    /// If both expressions are [`StringExpr::Const`] this will use [`concat`] to merge them.
    pub fn appended_by(mut self, other: StringExpr) -> Self {
        if let Self::Const(tokens) = self {
            if let Self::Const(more) = other {
                return Self::Const(quote! {
                    ::core::concat!(#tokens, #more)
                });
            }
            self = Self::Const(tokens);
        }

        let owned = self.into_owned();
        let borrowed = other.into_borrowed();
        Self::Owned(quote! {
            #owned + #borrowed
        })
    }
}

impl Default for StringExpr {
    fn default() -> Self {
        StringExpr::from_str("")
    }
}

impl FromIterator<StringExpr> for StringExpr {
    fn from_iter<T: IntoIterator<Item = StringExpr>>(iter: T) -> Self {
        let mut iter = iter.into_iter();
        match iter.next() {
            Some(mut expr) => {
                for next in iter {
                    expr = expr.appended_by(next);
                }

                expr
            }
            None => Default::default(),
        }
    }
}<|MERGE_RESOLUTION|>--- conflicted
+++ resolved
@@ -62,10 +62,6 @@
 
 /// Options defining how to extend the `where` clause in reflection with any additional bounds needed.
 pub(crate) struct WhereClauseOptions {
-    /// Lifetime parameters that need extra trait bounds.
-    pub(crate) parameter_lifetimes: Box<[Lifetime]>,
-    /// Bounds to add to the lifetime parameters.
-    pub(crate) parameter_lifetime_bounds: proc_macro2::TokenStream,
     /// Type parameters that need extra trait bounds.
     parameter_types: Box<[Ident]>,
     /// Trait bounds to add to the type parameters.
@@ -77,51 +73,16 @@
     /// Any types that won't be reflected and need an extra trait bound
     ignored_types: Box<[Type]>,
     /// Trait bounds to add to the ignored types
-<<<<<<< HEAD
-    pub(crate) ignored_trait_bounds: proc_macro2::TokenStream,
-}
-
-impl WhereClauseOptions {
-    /// Extends a where clause, adding a `TypePath` bound to each type parameter.
-    pub fn type_path_bounds(meta: &ReflectMeta) -> Self {
-        let bevy_reflect_path = meta.bevy_reflect_path();
-        Self {
-            parameter_lifetimes: meta
-                .type_path()
-                .generics()
-                .lifetimes()
-                .map(|param| param.lifetime.clone())
-                .collect(),
-            parameter_lifetime_bounds: quote! { 'static },
-            parameter_types: meta
-                .type_path()
-                .generics()
-                .type_params()
-                .map(|ty| ty.ident.clone())
-                .collect(),
-            parameter_trait_bounds: quote! { #bevy_reflect_path::TypePath },
-            ..Default::default()
-        }
-    }
-=======
     ignored_trait_bounds: Box<[proc_macro2::TokenStream]>,
->>>>>>> b30ff2ab
 }
 
 impl Default for WhereClauseOptions {
     /// By default, don't add any additional bounds to the `where` clause
     fn default() -> Self {
         Self {
-            parameter_lifetimes: Box::new([]),
             parameter_types: Box::new([]),
             active_types: Box::new([]),
             ignored_types: Box::new([]),
-<<<<<<< HEAD
-            parameter_trait_bounds: quote! {},
-            parameter_lifetime_bounds: quote! {},
-            active_trait_bounds: quote! {},
-            ignored_trait_bounds: quote! {},
-=======
             active_trait_bounds: Box::new([]),
             ignored_trait_bounds: Box::new([]),
             parameter_trait_bounds: Box::new([]),
@@ -215,7 +176,6 @@
             ignored_trait_bounds: ignored_trait_bounds.into_boxed_slice(),
             parameter_types: parameter_types.into_boxed_slice(),
             parameter_trait_bounds: parameter_trait_bounds.into_boxed_slice(),
->>>>>>> b30ff2ab
         }
     }
 }
@@ -255,11 +215,9 @@
     where_clause: Option<&WhereClause>,
     where_clause_options: &WhereClauseOptions,
 ) -> proc_macro2::TokenStream {
-    let parameter_lifetimes = &where_clause_options.parameter_lifetimes;
     let parameter_types = &where_clause_options.parameter_types;
     let active_types = &where_clause_options.active_types;
     let ignored_types = &where_clause_options.ignored_types;
-    let parameter_lifetime_bounds = &where_clause_options.parameter_lifetime_bounds;
     let parameter_trait_bounds = &where_clause_options.parameter_trait_bounds;
     let active_trait_bounds = &where_clause_options.active_trait_bounds;
     let ignored_trait_bounds = &where_clause_options.ignored_trait_bounds;
@@ -267,11 +225,7 @@
     let mut generic_where_clause = if let Some(where_clause) = where_clause {
         let predicates = where_clause.predicates.iter();
         quote! {where #(#predicates,)*}
-    } else if !(parameter_lifetimes.is_empty()
-        && parameter_types.is_empty()
-        && active_types.is_empty()
-        && ignored_types.is_empty())
-    {
+    } else if !(parameter_types.is_empty() && active_types.is_empty() && ignored_types.is_empty()) {
         quote! {where}
     } else {
         quote!()
@@ -282,7 +236,6 @@
     // the whole bound by default, resulting in a failure to prove trait
     // adherence.
     generic_where_clause.extend(quote! {
-        #(#parameter_lifetimes: #parameter_lifetime_bounds,)*
         #((#active_types): #active_trait_bounds,)*
         #((#ignored_types): #ignored_trait_bounds,)*
         // Leave parameter bounds to the end for more sane error messages.
