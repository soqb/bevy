use crate::utility::{extend_where_clause, StringExpr, WhereClauseOptions};
use quote::{quote, ToTokens};

use crate::{
    derive_data::{ReflectMeta, ReflectTypePath},
    utility::wrap_in_option,
};

/// Returns an expression for a `NonGenericTypeCell` or `GenericTypeCell`  to generate `'static` references.
fn static_type_cell(
    meta: &ReflectMeta,
    property: TypedProperty,
    generator: proc_macro2::TokenStream,
) -> proc_macro2::TokenStream {
    let bevy_reflect_path = meta.bevy_reflect_path();
    if meta.type_path().impl_is_generic() {
        let cell_type = match property {
            TypedProperty::TypePath => quote!(GenericTypePathCell),
            TypedProperty::TypeInfo => quote!(GenericTypeInfoCell),
        };

        quote! {
            static CELL: #bevy_reflect_path::utility::#cell_type = #bevy_reflect_path::utility::#cell_type::new();
            CELL.get_or_insert::<Self, _>(|| {
                #generator
            })
        }
    } else {
        let cell_type = match property {
            TypedProperty::TypePath => unreachable!(
                "Cannot have a non-generic type path cell. Use string literals and core::concat instead."
            ),
            TypedProperty::TypeInfo => quote!(NonGenericTypeInfoCell),
        };

        quote! {
            static CELL: #bevy_reflect_path::utility::#cell_type = #bevy_reflect_path::utility::#cell_type::new();
            CELL.get_or_set(|| {
                #generator
            })
        }
    }
}

#[derive(Clone, Copy)]
pub(crate) enum TypedProperty {
    TypeInfo,
    TypePath,
}

<<<<<<< HEAD
pub(crate) fn impl_type_path(meta: &ReflectMeta) -> proc_macro2::TokenStream {
=======
pub(crate) fn impl_type_path(
    meta: &ReflectMeta,
    where_clause_options: &WhereClauseOptions,
) -> proc_macro2::TokenStream {
    if !meta.traits().type_path_attrs().should_auto_derive() {
        return proc_macro2::TokenStream::new();
    }

>>>>>>> b30ff2ab
    let type_path = meta.type_path();
    let bevy_reflect_path = meta.bevy_reflect_path();
    let where_clause_options = WhereClauseOptions::type_path_bounds(meta);

    let (long_type_path, short_type_path) = if type_path.impl_is_generic() {
        let long_path_cell = static_type_cell(
            meta,
            TypedProperty::TypePath,
            type_path.long_type_path(bevy_reflect_path).into_owned(),
        );
        let short_path_cell = static_type_cell(
            meta,
            TypedProperty::TypePath,
            type_path.short_type_path(bevy_reflect_path).into_owned(),
        );
        (
            long_path_cell.to_token_stream(),
            short_path_cell.to_token_stream(),
        )
    } else {
        (
            type_path.long_type_path(bevy_reflect_path).into_borrowed(),
            type_path.short_type_path(bevy_reflect_path).into_borrowed(),
        )
    };

    let type_ident = wrap_in_option(type_path.type_ident().map(StringExpr::into_borrowed));
    let module_path = wrap_in_option(type_path.module_path().map(StringExpr::into_borrowed));
    let crate_name = wrap_in_option(type_path.crate_name().map(StringExpr::into_borrowed));

    let primitive_assert = if let ReflectTypePath::Primitive(_) = type_path {
        Some(quote! {
            const _: () = {
                mod private_scope {
                    // Compiles if it can be named when there are no imports.
                    type AssertIsPrimitive = #type_path;
                }
            };
        })
    } else {
        None
    };

    let (impl_generics, ty_generics, where_clause) = type_path.generics().split_for_impl();

    // Add Typed bound for each active field
    let where_reflect_clause = extend_where_clause(where_clause, &where_clause_options);

    quote! {
        #primitive_assert

        impl #impl_generics #bevy_reflect_path::TypePath for #type_path #ty_generics #where_reflect_clause {
            fn type_path() -> &'static str {
                #long_type_path
            }

            fn short_type_path() -> &'static str {
                #short_type_path
            }

            fn type_ident() -> Option<&'static str> {
                #type_ident
            }

            fn crate_name() -> Option<&'static str> {
                #crate_name
            }

            fn module_path() -> Option<&'static str> {
                #module_path
            }
        }
    }
}

pub(crate) fn impl_typed(
    meta: &ReflectMeta,
    where_clause_options: &WhereClauseOptions,
    type_info_generator: proc_macro2::TokenStream,
) -> proc_macro2::TokenStream {
    let type_path = meta.type_path();
    let bevy_reflect_path = meta.bevy_reflect_path();

    let type_info_cell = static_type_cell(meta, TypedProperty::TypeInfo, type_info_generator);

    let (impl_generics, ty_generics, where_clause) = type_path.generics().split_for_impl();

    let where_reflect_clause = extend_where_clause(where_clause, where_clause_options);

    quote! {
        impl #impl_generics #bevy_reflect_path::Typed for #type_path #ty_generics #where_reflect_clause {
            fn type_info() -> &'static #bevy_reflect_path::TypeInfo {
                #type_info_cell
            }
        }
    }
}<|MERGE_RESOLUTION|>--- conflicted
+++ resolved
@@ -48,9 +48,6 @@
     TypePath,
 }
 
-<<<<<<< HEAD
-pub(crate) fn impl_type_path(meta: &ReflectMeta) -> proc_macro2::TokenStream {
-=======
 pub(crate) fn impl_type_path(
     meta: &ReflectMeta,
     where_clause_options: &WhereClauseOptions,
@@ -59,10 +56,8 @@
         return proc_macro2::TokenStream::new();
     }
 
->>>>>>> b30ff2ab
     let type_path = meta.type_path();
     let bevy_reflect_path = meta.bevy_reflect_path();
-    let where_clause_options = WhereClauseOptions::type_path_bounds(meta);
 
     let (long_type_path, short_type_path) = if type_path.impl_is_generic() {
         let long_path_cell = static_type_cell(
