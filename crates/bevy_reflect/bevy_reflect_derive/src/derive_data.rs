--- conflicted
+++ resolved
@@ -1,10 +1,6 @@
-<<<<<<< HEAD
 use core::fmt;
 
-use crate::container_attributes::{FromReflectAttrs, ReflectTraits};
-=======
 use crate::container_attributes::{FromReflectAttrs, ReflectTraits, TypePathAttrs};
->>>>>>> d7c65e40
 use crate::field_attributes::{parse_field_attrs, ReflectFieldAttr};
 use crate::type_path::parse_path_no_leading_colon;
 use crate::utility::{StringExpr, WhereClauseOptions};
@@ -209,15 +205,7 @@
                     }
 
                     reflect_mode = Some(ReflectMode::Normal);
-<<<<<<< HEAD
-                    let new_traits = ReflectTraits::from_metas(
-                        meta_list.parse_args_with(Punctuated::<Meta, Comma>::parse_terminated)?,
-                        provenance.trait_,
-                    )?;
-=======
-                    let new_traits =
-                        ReflectTraits::from_meta_list(meta_list, is_from_reflect_derive)?;
->>>>>>> d7c65e40
+                    let new_traits = ReflectTraits::from_meta_list(meta_list, provenance.trait_)?;
                     traits.merge(new_traits)?;
                 }
                 Meta::List(meta_list) if meta_list.path.is_ident(REFLECT_VALUE_ATTRIBUTE_NAME) => {
@@ -229,15 +217,7 @@
                     }
 
                     reflect_mode = Some(ReflectMode::Value);
-<<<<<<< HEAD
-                    let new_traits = ReflectTraits::from_metas(
-                        meta_list.parse_args_with(Punctuated::<Meta, Comma>::parse_terminated)?,
-                        provenance.trait_,
-                    )?;
-=======
-                    let new_traits =
-                        ReflectTraits::from_meta_list(meta_list, is_from_reflect_derive)?;
->>>>>>> d7c65e40
+                    let new_traits = ReflectTraits::from_meta_list(meta_list, provenance.trait_)?;
                     traits.merge(new_traits)?;
                 }
                 Meta::Path(path) if path.is_ident(REFLECT_VALUE_ATTRIBUTE_NAME) => {
