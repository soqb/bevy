use bevy_reflect_derive::impl_type_path;

use crate::attributes::{impl_custom_attribute_methods, CustomAttributes};
use crate::{
<<<<<<< HEAD
    self as bevy_reflect, DynamicTuple, PartialReflect, Reflect, ReflectKind, ReflectMut,
    ReflectOwned, ReflectRef, Tuple, TypeInfo, TypePath, TypePathTable, UnnamedField,
=======
    self as bevy_reflect, ApplyError, DynamicTuple, Reflect, ReflectKind, ReflectMut, ReflectOwned,
    ReflectRef, Tuple, TypeInfo, TypePath, TypePathTable, UnnamedField,
>>>>>>> cfcb56f5
};
use std::any::{Any, TypeId};
use std::fmt::{Debug, Formatter};
use std::slice::Iter;
use std::sync::Arc;

/// A trait used to power [tuple struct-like] operations via [reflection].
///
/// This trait uses the [`Reflect`] trait to allow implementors to have their fields
/// be dynamically addressed by index.
///
/// When using [`#[derive(Reflect)]`](derive@crate::Reflect) on a tuple struct,
/// this trait will be automatically implemented.
///
/// # Example
///
/// ```
/// use bevy_reflect::{PartialReflect, Reflect, TupleStruct};
///
/// #[derive(Reflect)]
/// struct Foo(u32);
///
/// let foo = Foo(123);
///
/// assert_eq!(foo.field_len(), 1);
///
/// let field: &dyn PartialReflect = foo.field(0).unwrap();
/// assert_eq!(field.try_downcast_ref::<u32>(), Some(&123));
/// ```
///
/// [tuple struct-like]: https://doc.rust-lang.org/book/ch05-01-defining-structs.html#using-tuple-structs-without-named-fields-to-create-different-types
/// [reflection]: crate
pub trait TupleStruct: PartialReflect {
    /// Returns a reference to the value of the field with index `index` as a
    /// `&dyn Reflect`.
    fn field(&self, index: usize) -> Option<&dyn PartialReflect>;

    /// Returns a mutable reference to the value of the field with index `index`
    /// as a `&mut dyn Reflect`.
    fn field_mut(&mut self, index: usize) -> Option<&mut dyn PartialReflect>;

    /// Returns the number of fields in the tuple struct.
    fn field_len(&self) -> usize;

    /// Returns an iterator over the values of the tuple struct's fields.
    fn iter_fields(&self) -> TupleStructFieldIter;

    /// Clones the struct into a [`DynamicTupleStruct`].
    fn clone_dynamic(&self) -> DynamicTupleStruct;
}

/// A container for compile-time tuple struct info.
#[derive(Clone, Debug)]
pub struct TupleStructInfo {
    type_path: TypePathTable,
    type_id: TypeId,
    fields: Box<[UnnamedField]>,
    custom_attributes: Arc<CustomAttributes>,
    #[cfg(feature = "documentation")]
    docs: Option<&'static str>,
}

impl TupleStructInfo {
    /// Create a new [`TupleStructInfo`].
    ///
    /// # Arguments
    ///
    /// * `fields`: The fields of this struct in the order they are defined
    ///
    pub fn new<T: Reflect + TypePath>(fields: &[UnnamedField]) -> Self {
        Self {
            type_path: TypePathTable::of::<T>(),
            type_id: TypeId::of::<T>(),
            fields: fields.to_vec().into_boxed_slice(),
            custom_attributes: Arc::new(CustomAttributes::default()),
            #[cfg(feature = "documentation")]
            docs: None,
        }
    }

    /// Sets the docstring for this struct.
    #[cfg(feature = "documentation")]
    pub fn with_docs(self, docs: Option<&'static str>) -> Self {
        Self { docs, ..self }
    }

    /// Sets the custom attributes for this struct.
    pub fn with_custom_attributes(self, custom_attributes: CustomAttributes) -> Self {
        Self {
            custom_attributes: Arc::new(custom_attributes),
            ..self
        }
    }

    /// Get the field at the given index.
    pub fn field_at(&self, index: usize) -> Option<&UnnamedField> {
        self.fields.get(index)
    }

    /// Iterate over the fields of this struct.
    pub fn iter(&self) -> Iter<'_, UnnamedField> {
        self.fields.iter()
    }

    /// The total number of fields in this struct.
    pub fn field_len(&self) -> usize {
        self.fields.len()
    }

    /// A representation of the type path of the struct.
    ///
    /// Provides dynamic access to all methods on [`TypePath`].
    pub fn type_path_table(&self) -> &TypePathTable {
        &self.type_path
    }

    /// The [stable, full type path] of the struct.
    ///
    /// Use [`type_path_table`] if you need access to the other methods on [`TypePath`].
    ///
    /// [stable, full type path]: TypePath
    /// [`type_path_table`]: Self::type_path_table
    pub fn type_path(&self) -> &'static str {
        self.type_path_table().path()
    }

    /// The [`TypeId`] of the tuple struct.
    pub fn type_id(&self) -> TypeId {
        self.type_id
    }

    /// Check if the given type matches the tuple struct type.
    pub fn is<T: Any>(&self) -> bool {
        TypeId::of::<T>() == self.type_id
    }

    /// The docstring of this struct, if any.
    #[cfg(feature = "documentation")]
    pub fn docs(&self) -> Option<&'static str> {
        self.docs
    }

    impl_custom_attribute_methods!(self.custom_attributes, "struct");
}

/// An iterator over the field values of a tuple struct.
pub struct TupleStructFieldIter<'a> {
    pub(crate) tuple_struct: &'a dyn TupleStruct,
    pub(crate) index: usize,
}

impl<'a> TupleStructFieldIter<'a> {
    pub fn new(value: &'a dyn TupleStruct) -> Self {
        TupleStructFieldIter {
            tuple_struct: value,
            index: 0,
        }
    }
}

impl<'a> Iterator for TupleStructFieldIter<'a> {
    type Item = &'a dyn PartialReflect;

    fn next(&mut self) -> Option<Self::Item> {
        let value = self.tuple_struct.field(self.index);
        self.index += value.is_some() as usize;
        value
    }

    fn size_hint(&self) -> (usize, Option<usize>) {
        let size = self.tuple_struct.field_len();
        (size, Some(size))
    }
}

impl<'a> ExactSizeIterator for TupleStructFieldIter<'a> {}

/// A convenience trait which combines fetching and downcasting of tuple
/// struct fields.
///
/// # Example
///
/// ```
/// use bevy_reflect::{GetTupleStructField, Reflect};
///
/// #[derive(Reflect)]
/// struct Foo(String);
///
/// # fn main() {
/// let mut foo = Foo("Hello, world!".to_string());
///
/// foo.get_field_mut::<String>(0).unwrap().truncate(5);
/// assert_eq!(foo.get_field::<String>(0), Some(&"Hello".to_string()));
/// # }
/// ```
pub trait GetTupleStructField {
    /// Returns a reference to the value of the field with index `index`,
    /// downcast to `T`.
    fn get_field<T: Reflect>(&self, index: usize) -> Option<&T>;

    /// Returns a mutable reference to the value of the field with index
    /// `index`, downcast to `T`.
    fn get_field_mut<T: Reflect>(&mut self, index: usize) -> Option<&mut T>;
}

impl<S: TupleStruct> GetTupleStructField for S {
    fn get_field<T: Reflect>(&self, index: usize) -> Option<&T> {
        self.field(index)
            .and_then(|value| value.try_downcast_ref::<T>())
    }

    fn get_field_mut<T: Reflect>(&mut self, index: usize) -> Option<&mut T> {
        self.field_mut(index)
            .and_then(|value| value.try_downcast_mut::<T>())
    }
}

impl GetTupleStructField for dyn TupleStruct {
    fn get_field<T: Reflect>(&self, index: usize) -> Option<&T> {
        self.field(index)
            .and_then(|value| value.try_downcast_ref::<T>())
    }

    fn get_field_mut<T: Reflect>(&mut self, index: usize) -> Option<&mut T> {
        self.field_mut(index)
            .and_then(|value| value.try_downcast_mut::<T>())
    }
}

/// A tuple struct which allows fields to be added at runtime.
#[derive(Default)]
pub struct DynamicTupleStruct {
    represented_type: Option<&'static TypeInfo>,
    fields: Vec<Box<dyn PartialReflect>>,
}

impl DynamicTupleStruct {
    /// Sets the [type] to be represented by this `DynamicTupleStruct`.
    ///
    /// # Panics
    ///
    /// Panics if the given [type] is not a [`TypeInfo::TupleStruct`].
    ///
    /// [type]: TypeInfo
    pub fn set_represented_type(&mut self, represented_type: Option<&'static TypeInfo>) {
        if let Some(represented_type) = represented_type {
            assert!(
                matches!(represented_type, TypeInfo::TupleStruct(_)),
                "expected TypeInfo::TupleStruct but received: {:?}",
                represented_type
            );
        }

        self.represented_type = represented_type;
    }

    /// Appends an element with value `value` to the tuple struct.
    pub fn insert_boxed(&mut self, value: Box<dyn PartialReflect>) {
        self.fields.push(value);
    }

    /// Appends a typed element with value `value` to the tuple struct.
    pub fn insert<T: PartialReflect>(&mut self, value: T) {
        self.insert_boxed(Box::new(value));
    }
}

impl TupleStruct for DynamicTupleStruct {
    #[inline]
    fn field(&self, index: usize) -> Option<&dyn PartialReflect> {
        self.fields.get(index).map(|field| &**field)
    }

    #[inline]
    fn field_mut(&mut self, index: usize) -> Option<&mut dyn PartialReflect> {
        self.fields.get_mut(index).map(|field| &mut **field)
    }

    #[inline]
    fn field_len(&self) -> usize {
        self.fields.len()
    }

    #[inline]
    fn iter_fields(&self) -> TupleStructFieldIter {
        TupleStructFieldIter {
            tuple_struct: self,
            index: 0,
        }
    }

    fn clone_dynamic(&self) -> DynamicTupleStruct {
        DynamicTupleStruct {
            represented_type: self.represented_type,
            fields: self
                .fields
                .iter()
                .map(|value| value.clone_value())
                .collect(),
        }
    }
}

impl PartialReflect for DynamicTupleStruct {
    #[inline]
    fn get_represented_type_info(&self) -> Option<&'static TypeInfo> {
        self.represented_type
    }

    #[inline]
    fn into_partial_reflect(self: Box<Self>) -> Box<dyn PartialReflect> {
        self
    }

    #[inline]
    fn as_partial_reflect(&self) -> &dyn PartialReflect {
        self
    }

    #[inline]
    fn as_partial_reflect_mut(&mut self) -> &mut dyn PartialReflect {
        self
    }

    fn try_into_reflect(self: Box<Self>) -> Result<Box<dyn Reflect>, Box<dyn PartialReflect>> {
        Err(self)
    }

    fn try_as_reflect(&self) -> Option<&dyn Reflect> {
        None
    }

    fn try_as_reflect_mut(&mut self) -> Option<&mut dyn Reflect> {
        None
    }

<<<<<<< HEAD
    fn apply(&mut self, value: &dyn PartialReflect) {
=======
    fn try_apply(&mut self, value: &dyn Reflect) -> Result<(), ApplyError> {
>>>>>>> cfcb56f5
        if let ReflectRef::TupleStruct(tuple_struct) = value.reflect_ref() {
            for (i, value) in tuple_struct.iter_fields().enumerate() {
                if let Some(v) = self.field_mut(i) {
                    v.try_apply(value)?;
                }
            }
        } else {
            return Err(ApplyError::MismatchedKinds {
                from_kind: value.reflect_kind(),
                to_kind: ReflectKind::TupleStruct,
            });
        }
        Ok(())
    }

<<<<<<< HEAD
=======
    #[inline]
    fn set(&mut self, value: Box<dyn Reflect>) -> Result<(), Box<dyn Reflect>> {
        *self = value.take()?;
        Ok(())
    }

>>>>>>> cfcb56f5
    #[inline]
    fn reflect_kind(&self) -> ReflectKind {
        ReflectKind::TupleStruct
    }

    #[inline]
    fn reflect_ref(&self) -> ReflectRef {
        ReflectRef::TupleStruct(self)
    }

    #[inline]
    fn reflect_mut(&mut self) -> ReflectMut {
        ReflectMut::TupleStruct(self)
    }

    #[inline]
    fn reflect_owned(self: Box<Self>) -> ReflectOwned {
        ReflectOwned::TupleStruct(self)
    }

    #[inline]
    fn clone_value(&self) -> Box<dyn PartialReflect> {
        Box::new(self.clone_dynamic())
    }

<<<<<<< HEAD
    fn reflect_partial_eq(&self, value: &dyn PartialReflect) -> Option<bool> {
=======
    #[inline]
    fn reflect_partial_eq(&self, value: &dyn Reflect) -> Option<bool> {
>>>>>>> cfcb56f5
        tuple_struct_partial_eq(self, value)
    }

    fn debug(&self, f: &mut Formatter<'_>) -> std::fmt::Result {
        write!(f, "DynamicTupleStruct(")?;
        tuple_struct_debug(self, f)?;
        write!(f, ")")
    }

    #[inline]
    fn is_dynamic(&self) -> bool {
        true
    }
}

impl_type_path!((in bevy_reflect) DynamicTupleStruct);
#[cfg(feature = "functions")]
crate::func::macros::impl_function_traits!(DynamicTupleStruct);

impl Debug for DynamicTupleStruct {
    fn fmt(&self, f: &mut Formatter<'_>) -> std::fmt::Result {
        self.debug(f)
    }
}

impl From<DynamicTuple> for DynamicTupleStruct {
    fn from(value: DynamicTuple) -> Self {
        Self {
            represented_type: None,
            fields: Box::new(value).drain(),
        }
    }
}

<<<<<<< HEAD
/// Compares a [`TupleStruct`] with a [`PartialReflect`] value.
=======
impl FromIterator<Box<dyn Reflect>> for DynamicTupleStruct {
    fn from_iter<I: IntoIterator<Item = Box<dyn Reflect>>>(fields: I) -> Self {
        Self {
            represented_type: None,
            fields: fields.into_iter().collect(),
        }
    }
}

impl IntoIterator for DynamicTupleStruct {
    type Item = Box<dyn Reflect>;
    type IntoIter = std::vec::IntoIter<Self::Item>;

    fn into_iter(self) -> Self::IntoIter {
        self.fields.into_iter()
    }
}

impl<'a> IntoIterator for &'a DynamicTupleStruct {
    type Item = &'a dyn Reflect;
    type IntoIter = TupleStructFieldIter<'a>;

    fn into_iter(self) -> Self::IntoIter {
        self.iter_fields()
    }
}

/// Compares a [`TupleStruct`] with a [`Reflect`] value.
>>>>>>> cfcb56f5
///
/// Returns true if and only if all of the following are true:
/// - `b` is a tuple struct;
/// - `b` has the same number of fields as `a`;
/// - [`PartialReflect::reflect_partial_eq`] returns `Some(true)` for pairwise fields of `a` and `b`.
///
/// Returns [`None`] if the comparison couldn't even be performed.
#[inline]
pub fn tuple_struct_partial_eq<S: TupleStruct + ?Sized>(
    a: &S,
    b: &dyn PartialReflect,
) -> Option<bool> {
    let ReflectRef::TupleStruct(tuple_struct) = b.reflect_ref() else {
        return Some(false);
    };

    if a.field_len() != tuple_struct.field_len() {
        return Some(false);
    }

    for (i, value) in tuple_struct.iter_fields().enumerate() {
        if let Some(field_value) = a.field(i) {
            let eq_result = field_value.reflect_partial_eq(value);
            if let failed @ (Some(false) | None) = eq_result {
                return failed;
            }
        } else {
            return Some(false);
        }
    }

    Some(true)
}

/// The default debug formatter for [`TupleStruct`] types.
///
/// # Example
/// ```
/// use bevy_reflect::Reflect;
/// #[derive(Reflect)]
/// struct MyTupleStruct(usize);
///
/// let my_tuple_struct: &dyn Reflect = &MyTupleStruct(123);
/// println!("{:#?}", my_tuple_struct);
///
/// // Output:
///
/// // MyTupleStruct (
/// //   123,
/// // )
/// ```
#[inline]
pub fn tuple_struct_debug(
    dyn_tuple_struct: &dyn TupleStruct,
    f: &mut Formatter<'_>,
) -> std::fmt::Result {
    let mut debug = f.debug_tuple(
        dyn_tuple_struct
            .get_represented_type_info()
            .map(TypeInfo::type_path)
            .unwrap_or("_"),
    );
    for field in dyn_tuple_struct.iter_fields() {
        debug.field(&field as &dyn Debug);
    }
    debug.finish()
}

#[cfg(test)]
mod tests {
    use crate as bevy_reflect;
    use crate::*;
    #[derive(Reflect)]
    struct Ts(u8, u8, u8, u8, u8, u8, u8, u8, u8, u8, u8, u8);
    #[test]
    fn next_index_increment() {
        let mut iter = Ts(0, 1, 2, 3, 4, 5, 6, 7, 8, 9, 10, 11).iter_fields();
        let size = iter.len();
        iter.index = size - 1;
        let prev_index = iter.index;
        assert!(iter.next().is_some());
        assert_eq!(prev_index, iter.index - 1);

        // When None we should no longer increase index
        assert!(iter.next().is_none());
        assert_eq!(size, iter.index);
        assert!(iter.next().is_none());
        assert_eq!(size, iter.index);
    }
}<|MERGE_RESOLUTION|>--- conflicted
+++ resolved
@@ -2,13 +2,8 @@
 
 use crate::attributes::{impl_custom_attribute_methods, CustomAttributes};
 use crate::{
-<<<<<<< HEAD
-    self as bevy_reflect, DynamicTuple, PartialReflect, Reflect, ReflectKind, ReflectMut,
-    ReflectOwned, ReflectRef, Tuple, TypeInfo, TypePath, TypePathTable, UnnamedField,
-=======
-    self as bevy_reflect, ApplyError, DynamicTuple, Reflect, ReflectKind, ReflectMut, ReflectOwned,
-    ReflectRef, Tuple, TypeInfo, TypePath, TypePathTable, UnnamedField,
->>>>>>> cfcb56f5
+    self as bevy_reflect, ApplyError, DynamicTuple, PartialReflect, Reflect, ReflectKind,
+    ReflectMut, ReflectOwned, ReflectRef, Tuple, TypeInfo, TypePath, TypePathTable, UnnamedField,
 };
 use std::any::{Any, TypeId};
 use std::fmt::{Debug, Formatter};
@@ -345,11 +340,7 @@
         None
     }
 
-<<<<<<< HEAD
-    fn apply(&mut self, value: &dyn PartialReflect) {
-=======
-    fn try_apply(&mut self, value: &dyn Reflect) -> Result<(), ApplyError> {
->>>>>>> cfcb56f5
+    fn try_apply(&mut self, value: &dyn PartialReflect) -> Result<(), ApplyError> {
         if let ReflectRef::TupleStruct(tuple_struct) = value.reflect_ref() {
             for (i, value) in tuple_struct.iter_fields().enumerate() {
                 if let Some(v) = self.field_mut(i) {
@@ -365,15 +356,6 @@
         Ok(())
     }
 
-<<<<<<< HEAD
-=======
-    #[inline]
-    fn set(&mut self, value: Box<dyn Reflect>) -> Result<(), Box<dyn Reflect>> {
-        *self = value.take()?;
-        Ok(())
-    }
-
->>>>>>> cfcb56f5
     #[inline]
     fn reflect_kind(&self) -> ReflectKind {
         ReflectKind::TupleStruct
@@ -399,12 +381,8 @@
         Box::new(self.clone_dynamic())
     }
 
-<<<<<<< HEAD
+    #[inline]
     fn reflect_partial_eq(&self, value: &dyn PartialReflect) -> Option<bool> {
-=======
-    #[inline]
-    fn reflect_partial_eq(&self, value: &dyn Reflect) -> Option<bool> {
->>>>>>> cfcb56f5
         tuple_struct_partial_eq(self, value)
     }
 
@@ -421,8 +399,6 @@
 }
 
 impl_type_path!((in bevy_reflect) DynamicTupleStruct);
-#[cfg(feature = "functions")]
-crate::func::macros::impl_function_traits!(DynamicTupleStruct);
 
 impl Debug for DynamicTupleStruct {
     fn fmt(&self, f: &mut Formatter<'_>) -> std::fmt::Result {
@@ -439,11 +415,8 @@
     }
 }
 
-<<<<<<< HEAD
-/// Compares a [`TupleStruct`] with a [`PartialReflect`] value.
-=======
-impl FromIterator<Box<dyn Reflect>> for DynamicTupleStruct {
-    fn from_iter<I: IntoIterator<Item = Box<dyn Reflect>>>(fields: I) -> Self {
+impl FromIterator<Box<dyn PartialReflect>> for DynamicTupleStruct {
+    fn from_iter<I: IntoIterator<Item = Box<dyn PartialReflect>>>(fields: I) -> Self {
         Self {
             represented_type: None,
             fields: fields.into_iter().collect(),
@@ -452,7 +425,7 @@
 }
 
 impl IntoIterator for DynamicTupleStruct {
-    type Item = Box<dyn Reflect>;
+    type Item = Box<dyn PartialReflect>;
     type IntoIter = std::vec::IntoIter<Self::Item>;
 
     fn into_iter(self) -> Self::IntoIter {
@@ -461,7 +434,7 @@
 }
 
 impl<'a> IntoIterator for &'a DynamicTupleStruct {
-    type Item = &'a dyn Reflect;
+    type Item = &'a dyn PartialReflect;
     type IntoIter = TupleStructFieldIter<'a>;
 
     fn into_iter(self) -> Self::IntoIter {
@@ -469,8 +442,7 @@
     }
 }
 
-/// Compares a [`TupleStruct`] with a [`Reflect`] value.
->>>>>>> cfcb56f5
+/// Compares a [`TupleStruct`] with a [`PartialReflect`] value.
 ///
 /// Returns true if and only if all of the following are true:
 /// - `b` is a tuple struct;
