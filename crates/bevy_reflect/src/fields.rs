<<<<<<< HEAD
use crate::{PartialReflect, TypePath, TypePathTable};
=======
use crate::attributes::{impl_custom_attribute_methods, CustomAttributes};
use crate::{MaybeTyped, Reflect, TypeInfo, TypePath, TypePathTable};
>>>>>>> cfcb56f5
use std::any::{Any, TypeId};
use std::sync::Arc;

/// The named field of a reflected struct.
#[derive(Clone, Debug)]
pub struct NamedField {
    name: &'static str,
    type_info: fn() -> Option<&'static TypeInfo>,
    type_path: TypePathTable,
    type_id: TypeId,
    custom_attributes: Arc<CustomAttributes>,
    #[cfg(feature = "documentation")]
    docs: Option<&'static str>,
}

impl NamedField {
    /// Create a new [`NamedField`].
<<<<<<< HEAD
    pub fn new<T: PartialReflect + TypePath>(name: &'static str) -> Self {
=======
    pub fn new<T: Reflect + MaybeTyped + TypePath>(name: &'static str) -> Self {
>>>>>>> cfcb56f5
        Self {
            name,
            type_info: T::maybe_type_info,
            type_path: TypePathTable::of::<T>(),
            type_id: TypeId::of::<T>(),
            custom_attributes: Arc::new(CustomAttributes::default()),
            #[cfg(feature = "documentation")]
            docs: None,
        }
    }

    /// Sets the docstring for this field.
    #[cfg(feature = "documentation")]
    pub fn with_docs(self, docs: Option<&'static str>) -> Self {
        Self { docs, ..self }
    }

    /// Sets the custom attributes for this field.
    pub fn with_custom_attributes(self, custom_attributes: CustomAttributes) -> Self {
        Self {
            custom_attributes: Arc::new(custom_attributes),
            ..self
        }
    }

    /// The name of the field.
    pub fn name(&self) -> &'static str {
        self.name
    }

    /// The [`TypeInfo`] of the field.
    ///
    ///
    /// Returns `None` if the field does not contain static type information,
    /// such as for dynamic types.
    pub fn type_info(&self) -> Option<&'static TypeInfo> {
        (self.type_info)()
    }

    /// A representation of the type path of the field.
    ///
    /// Provides dynamic access to all methods on [`TypePath`].
    pub fn type_path_table(&self) -> &TypePathTable {
        &self.type_path
    }

    /// The [stable, full type path] of the field.
    ///
    /// Use [`type_path_table`] if you need access to the other methods on [`TypePath`].
    ///
    /// [stable, full type path]: TypePath
    /// [`type_path_table`]: Self::type_path_table
    pub fn type_path(&self) -> &'static str {
        self.type_path_table().path()
    }

    /// The [`TypeId`] of the field.
    pub fn type_id(&self) -> TypeId {
        self.type_id
    }

    /// Check if the given type matches the field type.
    pub fn is<T: Any>(&self) -> bool {
        TypeId::of::<T>() == self.type_id
    }

    /// The docstring of this field, if any.
    #[cfg(feature = "documentation")]
    pub fn docs(&self) -> Option<&'static str> {
        self.docs
    }

    impl_custom_attribute_methods!(self.custom_attributes, "field");
}

/// The unnamed field of a reflected tuple or tuple struct.
#[derive(Clone, Debug)]
pub struct UnnamedField {
    index: usize,
    type_info: fn() -> Option<&'static TypeInfo>,
    type_path: TypePathTable,
    type_id: TypeId,
    custom_attributes: Arc<CustomAttributes>,
    #[cfg(feature = "documentation")]
    docs: Option<&'static str>,
}

impl UnnamedField {
<<<<<<< HEAD
    pub fn new<T: PartialReflect + TypePath>(index: usize) -> Self {
=======
    pub fn new<T: Reflect + MaybeTyped + TypePath>(index: usize) -> Self {
>>>>>>> cfcb56f5
        Self {
            index,
            type_info: T::maybe_type_info,
            type_path: TypePathTable::of::<T>(),
            type_id: TypeId::of::<T>(),
            custom_attributes: Arc::new(CustomAttributes::default()),
            #[cfg(feature = "documentation")]
            docs: None,
        }
    }

    /// Sets the docstring for this field.
    #[cfg(feature = "documentation")]
    pub fn with_docs(self, docs: Option<&'static str>) -> Self {
        Self { docs, ..self }
    }

    /// Sets the custom attributes for this field.
    pub fn with_custom_attributes(self, custom_attributes: CustomAttributes) -> Self {
        Self {
            custom_attributes: Arc::new(custom_attributes),
            ..self
        }
    }

    /// Returns the index of the field.
    pub fn index(&self) -> usize {
        self.index
    }

    /// The [`TypeInfo`] of the field.
    ///
    ///
    /// Returns `None` if the field does not contain static type information,
    /// such as for dynamic types.
    pub fn type_info(&self) -> Option<&'static TypeInfo> {
        (self.type_info)()
    }

    /// A representation of the type path of the field.
    ///
    /// Provides dynamic access to all methods on [`TypePath`].
    pub fn type_path_table(&self) -> &TypePathTable {
        &self.type_path
    }

    /// The [stable, full type path] of the field.
    ///
    /// Use [`type_path_table`] if you need access to the other methods on [`TypePath`].
    ///
    /// [stable, full type path]: TypePath
    /// [`type_path_table`]: Self::type_path_table
    pub fn type_path(&self) -> &'static str {
        self.type_path_table().path()
    }

    /// The [`TypeId`] of the field.
    pub fn type_id(&self) -> TypeId {
        self.type_id
    }

    /// Check if the given type matches the field type.
    pub fn is<T: Any>(&self) -> bool {
        TypeId::of::<T>() == self.type_id
    }

    /// The docstring of this field, if any.
    #[cfg(feature = "documentation")]
    pub fn docs(&self) -> Option<&'static str> {
        self.docs
    }

    impl_custom_attribute_methods!(self.custom_attributes, "field");
}<|MERGE_RESOLUTION|>--- conflicted
+++ resolved
@@ -1,9 +1,5 @@
-<<<<<<< HEAD
-use crate::{PartialReflect, TypePath, TypePathTable};
-=======
 use crate::attributes::{impl_custom_attribute_methods, CustomAttributes};
-use crate::{MaybeTyped, Reflect, TypeInfo, TypePath, TypePathTable};
->>>>>>> cfcb56f5
+use crate::{MaybeTyped, PartialReflect, TypeInfo, TypePath, TypePathTable};
 use std::any::{Any, TypeId};
 use std::sync::Arc;
 
@@ -21,11 +17,7 @@
 
 impl NamedField {
     /// Create a new [`NamedField`].
-<<<<<<< HEAD
-    pub fn new<T: PartialReflect + TypePath>(name: &'static str) -> Self {
-=======
-    pub fn new<T: Reflect + MaybeTyped + TypePath>(name: &'static str) -> Self {
->>>>>>> cfcb56f5
+    pub fn new<T: PartialReflect + MaybeTyped + TypePath>(name: &'static str) -> Self {
         Self {
             name,
             type_info: T::maybe_type_info,
@@ -114,11 +106,7 @@
 }
 
 impl UnnamedField {
-<<<<<<< HEAD
-    pub fn new<T: PartialReflect + TypePath>(index: usize) -> Self {
-=======
-    pub fn new<T: Reflect + MaybeTyped + TypePath>(index: usize) -> Self {
->>>>>>> cfcb56f5
+    pub fn new<T: PartialReflect + MaybeTyped + TypePath>(index: usize) -> Self {
         Self {
             index,
             type_info: T::maybe_type_info,
