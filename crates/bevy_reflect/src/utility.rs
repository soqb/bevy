//! Helpers for working with Bevy reflection.

use crate::TypeInfo;
use bevy_utils::{FixedState, HashMap};
use once_cell::race::OnceBox;
use parking_lot::RwLock;
use std::{
    any::{Any, TypeId},
    hash::BuildHasher,
};

/// A type that can be stored in a ([`Non`])[`GenericTypeCell`].
///
/// [`Non`]: NonGenericTypeCell
pub trait TypedProperty: sealed::Sealed {
    type Stored: 'static;
}

/// Used to store a [`String`] in a [`GenericTypePathCell`] as part of a [`TypePath`] implementation.
///
/// [`TypePath`]: crate::TypePath
pub struct TypePathComponent;

mod sealed {
    use super::{TypeInfo, TypePathComponent, TypedProperty};

    pub trait Sealed {}

    impl Sealed for TypeInfo {}
    impl Sealed for TypePathComponent {}

    impl TypedProperty for TypeInfo {
        type Stored = Self;
    }

    impl TypedProperty for TypePathComponent {
        type Stored = String;
    }
}

/// A container for [`TypeInfo`] over non-generic types, allowing instances to be stored statically.
///
/// This is specifically meant for use with _non_-generic types. If your type _is_ generic,
/// then use [`GenericTypeCell`] instead. Otherwise, it will not take into account all
/// monomorphizations of your type.
///
/// Non-generic [`TypePath`]s should be trivially generated with string literals and [`concat!`].
///
/// ## Example
///
/// ```
/// # use std::any::Any;
<<<<<<< HEAD
/// # use bevy_reflect::{DynamicTypePath, NamedField, Reflect, ReflectMut, ReflectOwned, ReflectRef, StructInfo, Typed, TypeInfo, TypePath, TypePathId};
=======
/// # use bevy_reflect::{DynamicTypePath, NamedField, Reflect, ReflectMut, ReflectOwned, ReflectRef, StructInfo, Typed, TypeInfo, TypePath};
>>>>>>> 29f7293e
/// use bevy_reflect::utility::NonGenericTypeInfoCell;
///
/// struct Foo {
///     bar: i32
/// }
///
/// impl Typed for Foo {
///     fn type_info() -> &'static TypeInfo {
///         static CELL: NonGenericTypeInfoCell = NonGenericTypeInfoCell::new();
///         CELL.get_or_set(|| {
///             let fields = [NamedField::new::<i32>("bar")];
///             let info = StructInfo::new::<Self>(&fields);
///             TypeInfo::Struct(info)
///         })
///     }
/// }
/// # impl TypePath for Foo {
/// #     fn type_path() -> &'static str { todo!() }
/// #     fn short_type_path() -> &'static str { todo!() }
/// #     const TYPE_PATH_ID: TypePathId = todo!();
/// # }
/// # impl Reflect for Foo {
<<<<<<< HEAD
=======
/// #     fn type_name(&self) -> &str { todo!() }
>>>>>>> 29f7293e
/// #     fn get_represented_type_info(&self) -> Option<&'static TypeInfo> { todo!() }
/// #     fn into_any(self: Box<Self>) -> Box<dyn Any> { todo!() }
/// #     fn as_any(&self) -> &dyn Any { todo!() }
/// #     fn as_any_mut(&mut self) -> &mut dyn Any { todo!() }
/// #     fn into_reflect(self: Box<Self>) -> Box<dyn Reflect> { todo!() }
/// #     fn as_reflect(&self) -> &dyn Reflect { todo!() }
/// #     fn as_reflect_mut(&mut self) -> &mut dyn Reflect { todo!() }
/// #     fn apply(&mut self, value: &dyn Reflect) { todo!() }
/// #     fn set(&mut self, value: Box<dyn Reflect>) -> Result<(), Box<dyn Reflect>> { todo!() }
/// #     fn reflect_ref(&self) -> ReflectRef { todo!() }
/// #     fn reflect_mut(&mut self) -> ReflectMut { todo!() }
/// #     fn reflect_owned(self: Box<Self>) -> ReflectOwned { todo!() }
/// #     fn clone_value(&self) -> Box<dyn Reflect> { todo!() }
/// # }

/// # impl TypePath for Foo {
/// #   fn type_path() -> &'static str { todo!() }
/// #   fn short_type_path() -> &'static str { todo!() }
/// # }
/// ```
///
/// [`TypePath`]: crate::TypePath
pub struct NonGenericTypeCell<T: TypedProperty>(OnceBox<T::Stored>);

/// See [`NonGenericTypeCell`].
pub type NonGenericTypeInfoCell = NonGenericTypeCell<TypeInfo>;

impl<T: TypedProperty> NonGenericTypeCell<T> {
    /// Initialize a [`NonGenericTypeCell`] for non-generic types.
    pub const fn new() -> Self {
        Self(OnceBox::new())
    }

    /// Returns a reference to the [`TypedProperty`] stored in the cell.
    ///
    /// If there is no entry found, a new one will be generated from the given function.
    pub fn get_or_set<F>(&self, f: F) -> &T::Stored
    where
        F: FnOnce() -> T::Stored,
    {
        self.0.get_or_init(|| Box::new(f()))
    }
}

/// A container for [`TypedProperty`] over generic types, allowing instances to be stored statically.
///
/// This is specifically meant for use with generic types. If your type isn't generic,
/// then use [`NonGenericTypeCell`] instead as it should be much more performant.
///
/// `#[derive(TypePath)]` and [`impl_type_path`] should always be used over [`GenericTypePathCell`]
/// where possible.
///
/// ## Examples
///
/// Implementing [`TypeInfo`] with generics.
///
/// ```
/// # use std::any::Any;
<<<<<<< HEAD
/// # use bevy_reflect::{DynamicTypePath, Reflect, ReflectMut, ReflectOwned, ReflectRef, TupleStructInfo, Typed, TypeInfo, TypePath, TypePathId, UnnamedField};
=======
/// # use bevy_reflect::{DynamicTypePath, Reflect, ReflectMut, ReflectOwned, ReflectRef, TupleStructInfo, Typed, TypeInfo, TypePath, UnnamedField};
>>>>>>> 29f7293e
/// use bevy_reflect::utility::GenericTypeInfoCell;
///
/// struct Foo<T>(T);
///
/// impl<T: Reflect + TypePath> Typed for Foo<T> {
///     fn type_info() -> &'static TypeInfo {
///         static CELL: GenericTypeInfoCell = GenericTypeInfoCell::new();
///         CELL.get_or_insert::<Self, _>(|| {
///             let fields = [UnnamedField::new::<T>(0)];
///             let info = TupleStructInfo::new::<Self>(&fields);
///             TypeInfo::TupleStruct(info)
///         })
///     }
/// }
<<<<<<< HEAD
/// # impl<T: TypePath> TypePath for Foo<T> {
/// #     fn type_path() -> &'static str { todo!() }
/// #     fn short_type_path() -> &'static str { todo!() }
/// #     const TYPE_PATH_ID: TypePathId = todo!();
/// # }
/// # impl<T: Reflect + TypePath> Reflect for Foo<T> {
=======
/// #
/// # impl<T: Reflect> Reflect for Foo<T> {
/// #     fn type_name(&self) -> &str { todo!() }
>>>>>>> 29f7293e
/// #     fn get_represented_type_info(&self) -> Option<&'static TypeInfo> { todo!() }
/// #     fn into_any(self: Box<Self>) -> Box<dyn Any> { todo!() }
/// #     fn as_any(&self) -> &dyn Any { todo!() }
/// #     fn as_any_mut(&mut self) -> &mut dyn Any { todo!() }
/// #     fn into_reflect(self: Box<Self>) -> Box<dyn Reflect> { todo!() }
/// #     fn as_reflect(&self) -> &dyn Reflect { todo!() }
/// #     fn as_reflect_mut(&mut self) -> &mut dyn Reflect { todo!() }
/// #     fn apply(&mut self, value: &dyn Reflect) { todo!() }
/// #     fn set(&mut self, value: Box<dyn Reflect>) -> Result<(), Box<dyn Reflect>> { todo!() }
/// #     fn reflect_ref(&self) -> ReflectRef { todo!() }
/// #     fn reflect_mut(&mut self) -> ReflectMut { todo!() }
/// #     fn reflect_owned(self: Box<Self>) -> ReflectOwned { todo!() }
/// #     fn clone_value(&self) -> Box<dyn Reflect> { todo!() }
/// # }
/// # impl<T: Reflect> TypePath for Foo<T> {
/// #   fn type_path() -> &'static str { todo!() }
/// #   fn short_type_path() -> &'static str { todo!() }
/// # }
/// ```
///
///  Implementing [`TypePath`] with generics.
///
/// ```
/// # use std::any::Any;
/// # use bevy_reflect::{TypePath, TypePathId};
/// use bevy_reflect::utility::GenericTypePathCell;
///
/// struct Foo<T>(T);
///
/// impl<T: TypePath> TypePath for Foo<T> {
///     fn type_path() -> &'static str {
///         static CELL: GenericTypePathCell = GenericTypePathCell::new();
///         CELL.get_or_insert::<Self, _>(|| format!("my_crate::foo::Foo<{}>", T::type_path()))
///     }
///     
///     fn short_type_path() -> &'static str {
///         static CELL: GenericTypePathCell = GenericTypePathCell::new();
///         CELL.get_or_insert::<Self, _>(|| format!("Foo<{}>", T::short_type_path()))
///     }
///
///     fn type_ident() -> Option<&'static str> {
///         Some("Foo")
///     }
///
///     fn module_path() -> Option<&'static str> {
///         Some("my_crate::foo")
///     }
///
///     fn crate_name() -> Option<&'static str> {
///         Some("my_crate")
///     }
///
///     const TYPE_PATH_ID: TypePathId = todo!();
/// }
<<<<<<< HEAD
=======
/// #
/// # impl<T: Reflect + TypePath> Reflect for Foo<T> {
/// #     fn type_name(&self) -> &str { todo!() }
/// #     fn get_represented_type_info(&self) -> Option<&'static TypeInfo> { todo!() }
/// #     fn into_any(self: Box<Self>) -> Box<dyn Any> { todo!() }
/// #     fn as_any(&self) -> &dyn Any { todo!() }
/// #     fn as_any_mut(&mut self) -> &mut dyn Any { todo!() }
/// #     fn into_reflect(self: Box<Self>) -> Box<dyn Reflect> { todo!() }
/// #     fn as_reflect(&self) -> &dyn Reflect { todo!() }
/// #     fn as_reflect_mut(&mut self) -> &mut dyn Reflect { todo!() }
/// #     fn apply(&mut self, value: &dyn Reflect) { todo!() }
/// #     fn set(&mut self, value: Box<dyn Reflect>) -> Result<(), Box<dyn Reflect>> { todo!() }
/// #     fn reflect_ref(&self) -> ReflectRef { todo!() }
/// #     fn reflect_mut(&mut self) -> ReflectMut { todo!() }
/// #     fn reflect_owned(self: Box<Self>) -> ReflectOwned { todo!() }
/// #     fn clone_value(&self) -> Box<dyn Reflect> { todo!() }
/// # }
>>>>>>> 29f7293e
/// ```
/// [`impl_type_path`]: crate::impl_type_path
/// [`TypePath`]: crate::TypePath
pub struct GenericTypeCell<T: TypedProperty>(OnceBox<RwLock<HashMap<TypeId, &'static T::Stored>>>);

/// See [`GenericTypeCell`].
pub type GenericTypeInfoCell = GenericTypeCell<TypeInfo>;
/// See [`GenericTypeCell`].
pub type GenericTypePathCell = GenericTypeCell<TypePathComponent>;

impl<T: TypedProperty> GenericTypeCell<T> {
    /// Initialize a [`GenericTypeCell`] for generic types.
    pub const fn new() -> Self {
        Self(OnceBox::new())
    }

    /// Returns a reference to the [`TypedProperty`] stored in the cell.
    ///
    /// This method will then return the correct [`TypedProperty`] reference for the given type `T`.
    /// If there is no entry found, a new one will be generated from the given function.
    pub fn get_or_insert<G, F>(&self, f: F) -> &T::Stored
    where
        G: Any + ?Sized,
        F: FnOnce() -> T::Stored,
    {
        let type_id = TypeId::of::<G>();
        // let mapping = self.0.get_or_init(|| Box::new(RwLock::default()));
        let mapping = self.0.get_or_init(Box::default);
        if let Some(info) = mapping.read().get(&type_id) {
            return info;
        }

        mapping.write().entry(type_id).or_insert_with(|| {
            // We leak here in order to obtain a `&'static` reference.
            // Otherwise, we won't be able to return a reference due to the `RwLock`.
            // This should be okay, though, since we expect it to remain statically
            // available over the course of the application.
            Box::leak(Box::new(f()))
        })
    }
}

/// Deterministic fixed state hasher to be used by implementors of [`Reflect::reflect_hash`].
///
/// Hashes should be deterministic across processes so hashes can be used as
/// checksums for saved scenes, rollback snapshots etc. This function returns
/// such a hasher.
///
/// [`Reflect::reflect_hash`]: crate::Reflect
#[inline]
pub fn reflect_hasher() -> bevy_utils::AHasher {
    FixedState.build_hasher()
}<|MERGE_RESOLUTION|>--- conflicted
+++ resolved
@@ -50,11 +50,7 @@
 ///
 /// ```
 /// # use std::any::Any;
-<<<<<<< HEAD
-/// # use bevy_reflect::{DynamicTypePath, NamedField, Reflect, ReflectMut, ReflectOwned, ReflectRef, StructInfo, Typed, TypeInfo, TypePath, TypePathId};
-=======
 /// # use bevy_reflect::{DynamicTypePath, NamedField, Reflect, ReflectMut, ReflectOwned, ReflectRef, StructInfo, Typed, TypeInfo, TypePath};
->>>>>>> 29f7293e
 /// use bevy_reflect::utility::NonGenericTypeInfoCell;
 ///
 /// struct Foo {
@@ -74,13 +70,8 @@
 /// # impl TypePath for Foo {
 /// #     fn type_path() -> &'static str { todo!() }
 /// #     fn short_type_path() -> &'static str { todo!() }
-/// #     const TYPE_PATH_ID: TypePathId = todo!();
 /// # }
 /// # impl Reflect for Foo {
-<<<<<<< HEAD
-=======
-/// #     fn type_name(&self) -> &str { todo!() }
->>>>>>> 29f7293e
 /// #     fn get_represented_type_info(&self) -> Option<&'static TypeInfo> { todo!() }
 /// #     fn into_any(self: Box<Self>) -> Box<dyn Any> { todo!() }
 /// #     fn as_any(&self) -> &dyn Any { todo!() }
@@ -139,11 +130,7 @@
 ///
 /// ```
 /// # use std::any::Any;
-<<<<<<< HEAD
-/// # use bevy_reflect::{DynamicTypePath, Reflect, ReflectMut, ReflectOwned, ReflectRef, TupleStructInfo, Typed, TypeInfo, TypePath, TypePathId, UnnamedField};
-=======
 /// # use bevy_reflect::{DynamicTypePath, Reflect, ReflectMut, ReflectOwned, ReflectRef, TupleStructInfo, Typed, TypeInfo, TypePath, UnnamedField};
->>>>>>> 29f7293e
 /// use bevy_reflect::utility::GenericTypeInfoCell;
 ///
 /// struct Foo<T>(T);
@@ -158,18 +145,11 @@
 ///         })
 ///     }
 /// }
-<<<<<<< HEAD
 /// # impl<T: TypePath> TypePath for Foo<T> {
 /// #     fn type_path() -> &'static str { todo!() }
 /// #     fn short_type_path() -> &'static str { todo!() }
-/// #     const TYPE_PATH_ID: TypePathId = todo!();
 /// # }
 /// # impl<T: Reflect + TypePath> Reflect for Foo<T> {
-=======
-/// #
-/// # impl<T: Reflect> Reflect for Foo<T> {
-/// #     fn type_name(&self) -> &str { todo!() }
->>>>>>> 29f7293e
 /// #     fn get_represented_type_info(&self) -> Option<&'static TypeInfo> { todo!() }
 /// #     fn into_any(self: Box<Self>) -> Box<dyn Any> { todo!() }
 /// #     fn as_any(&self) -> &dyn Any { todo!() }
@@ -194,7 +174,7 @@
 ///
 /// ```
 /// # use std::any::Any;
-/// # use bevy_reflect::{TypePath, TypePathId};
+/// # use bevy_reflect::TypePath;
 /// use bevy_reflect::utility::GenericTypePathCell;
 ///
 /// struct Foo<T>(T);
@@ -221,29 +201,7 @@
 ///     fn crate_name() -> Option<&'static str> {
 ///         Some("my_crate")
 ///     }
-///
-///     const TYPE_PATH_ID: TypePathId = todo!();
-/// }
-<<<<<<< HEAD
-=======
-/// #
-/// # impl<T: Reflect + TypePath> Reflect for Foo<T> {
-/// #     fn type_name(&self) -> &str { todo!() }
-/// #     fn get_represented_type_info(&self) -> Option<&'static TypeInfo> { todo!() }
-/// #     fn into_any(self: Box<Self>) -> Box<dyn Any> { todo!() }
-/// #     fn as_any(&self) -> &dyn Any { todo!() }
-/// #     fn as_any_mut(&mut self) -> &mut dyn Any { todo!() }
-/// #     fn into_reflect(self: Box<Self>) -> Box<dyn Reflect> { todo!() }
-/// #     fn as_reflect(&self) -> &dyn Reflect { todo!() }
-/// #     fn as_reflect_mut(&mut self) -> &mut dyn Reflect { todo!() }
-/// #     fn apply(&mut self, value: &dyn Reflect) { todo!() }
-/// #     fn set(&mut self, value: Box<dyn Reflect>) -> Result<(), Box<dyn Reflect>> { todo!() }
-/// #     fn reflect_ref(&self) -> ReflectRef { todo!() }
-/// #     fn reflect_mut(&mut self) -> ReflectMut { todo!() }
-/// #     fn reflect_owned(self: Box<Self>) -> ReflectOwned { todo!() }
-/// #     fn clone_value(&self) -> Box<dyn Reflect> { todo!() }
-/// # }
->>>>>>> 29f7293e
+/// }
 /// ```
 /// [`impl_type_path`]: crate::impl_type_path
 /// [`TypePath`]: crate::TypePath
