<<<<<<< HEAD
use bevy_reflect_derive::impl_type_path;

use crate::{
    self as bevy_reflect,
    utility::{reflect_hasher, NonGenericTypeInfoCell},
    DynamicInfo, DynamicTypePath, Reflect, ReflectMut, ReflectOwned, ReflectRef, TypeInfo, Typed,
};
=======
use crate::{utility::reflect_hasher, Reflect, ReflectMut, ReflectOwned, ReflectRef, TypeInfo};
>>>>>>> 94dce091
use std::{
    any::{Any, TypeId},
    fmt::Debug,
    hash::{Hash, Hasher},
};

/// A trait used to power [array-like] operations via [reflection].
///
/// This corresponds to true Rust arrays like `[T; N]`,
/// but also to any fixed-size linear sequence types.
/// It is expected that implementors of this trait uphold this contract
/// and maintain a fixed size as returned by the [`Array::len`] method.
///
/// Due to the [type-erasing] nature of the reflection API as a whole,
/// this trait does not make any guarantees that the implementor's elements
/// are homogenous (i.e. all the same type).
///
/// This trait has a blanket implementation over Rust arrays of up to 32 items.
/// This implementation can technically contain more than 32,
/// but the blanket [`GetTypeRegistration`] is only implemented up to the 32
/// item limit due to a [limitation] on [`Deserialize`].
///
/// # Example
///
/// ```
/// use bevy_reflect::{Reflect, Array};
///
/// let foo: &dyn Array = &[123_u32, 456_u32, 789_u32];
/// assert_eq!(foo.len(), 3);
///
/// let field: &dyn Reflect = foo.get(0).unwrap();
/// assert_eq!(field.downcast_ref::<u32>(), Some(&123));
/// ```
///
/// [array-like]: https://doc.rust-lang.org/book/ch03-02-data-types.html#the-array-type
/// [reflection]: crate
/// [`List`]: crate::List
/// [type-erasing]: https://doc.rust-lang.org/book/ch17-02-trait-objects.html
/// [`GetTypeRegistration`]: crate::GetTypeRegistration
/// [limitation]: https://github.com/serde-rs/serde/issues/1937
/// [`Deserialize`]: ::serde::Deserialize
pub trait Array: Reflect {
    /// Returns a reference to the element at `index`, or `None` if out of bounds.
    fn get(&self, index: usize) -> Option<&dyn Reflect>;

    /// Returns a mutable reference to the element at `index`, or `None` if out of bounds.
    fn get_mut(&mut self, index: usize) -> Option<&mut dyn Reflect>;

    /// Returns the number of elements in the array.
    fn len(&self) -> usize;

    /// Returns `true` if the collection contains no elements.
    fn is_empty(&self) -> bool {
        self.len() == 0
    }

    /// Returns an iterator over the array.
    fn iter(&self) -> ArrayIter;

    /// Drain the elements of this array to get a vector of owned values.
    fn drain(self: Box<Self>) -> Vec<Box<dyn Reflect>>;

    /// Clones the list, producing a [`DynamicArray`].
    fn clone_dynamic(&self) -> DynamicArray {
        DynamicArray {
            represented_type: self.get_represented_type_info(),
            values: self.iter().map(|value| value.clone_value()).collect(),
        }
    }
}

/// A container for compile-time array info.
#[derive(Clone, Debug)]
pub struct ArrayInfo {
    type_name: &'static str,
    type_id: TypeId,
    item_type_name: &'static str,
    item_type_id: TypeId,
    capacity: usize,
    #[cfg(feature = "documentation")]
    docs: Option<&'static str>,
}

impl ArrayInfo {
    /// Create a new [`ArrayInfo`].
    ///
    /// # Arguments
    ///
    /// * `capacity`: The maximum capacity of the underlying array.
    ///
    pub fn new<TArray: Array, TItem: Reflect>(capacity: usize) -> Self {
        Self {
            type_name: std::any::type_name::<TArray>(),
            type_id: TypeId::of::<TArray>(),
            item_type_name: std::any::type_name::<TItem>(),
            item_type_id: TypeId::of::<TItem>(),
            capacity,
            #[cfg(feature = "documentation")]
            docs: None,
        }
    }

    /// Sets the docstring for this array.
    #[cfg(feature = "documentation")]
    pub fn with_docs(self, docs: Option<&'static str>) -> Self {
        Self { docs, ..self }
    }

    /// The compile-time capacity of the array.
    pub fn capacity(&self) -> usize {
        self.capacity
    }

    /// The [type name] of the array.
    ///
    /// [type name]: std::any::type_name
    pub fn type_name(&self) -> &'static str {
        self.type_name
    }

    /// The [`TypeId`] of the array.
    pub fn type_id(&self) -> TypeId {
        self.type_id
    }

    /// Check if the given type matches the array type.
    pub fn is<T: Any>(&self) -> bool {
        TypeId::of::<T>() == self.type_id
    }

    /// The [type name] of the array item.
    ///
    /// [type name]: std::any::type_name
    pub fn item_type_name(&self) -> &'static str {
        self.item_type_name
    }

    /// The [`TypeId`] of the array item.
    pub fn item_type_id(&self) -> TypeId {
        self.item_type_id
    }

    /// Check if the given type matches the array item type.
    pub fn item_is<T: Any>(&self) -> bool {
        TypeId::of::<T>() == self.item_type_id
    }

    /// The docstring of this array, if any.
    #[cfg(feature = "documentation")]
    pub fn docs(&self) -> Option<&'static str> {
        self.docs
    }
}

/// A fixed-size list of reflected values.
///
/// This differs from [`DynamicList`] in that the size of the [`DynamicArray`]
/// is constant, whereas a [`DynamicList`] can have items added and removed.
///
/// This isn't to say that a [`DynamicArray`] is immutable— its items
/// can be mutated— just that the _number_ of items cannot change.
///
/// [`DynamicList`]: crate::DynamicList
#[derive(Debug)]
pub struct DynamicArray {
    pub(crate) represented_type: Option<&'static TypeInfo>,
    pub(crate) values: Box<[Box<dyn Reflect>]>,
}

impl DynamicArray {
    #[inline]
    pub fn new(values: Box<[Box<dyn Reflect>]>) -> Self {
        Self {
            represented_type: None,
            values,
        }
    }

    pub fn from_vec<T: Reflect>(values: Vec<T>) -> Self {
        Self {
            represented_type: None,
            values: values
                .into_iter()
                .map(|field| Box::new(field) as Box<dyn Reflect>)
                .collect::<Vec<_>>()
                .into_boxed_slice(),
        }
    }

    /// Sets the [type] to be represented by this `DynamicArray`.
    ///
    /// # Panics
    ///
    /// Panics if the given [type] is not a [`TypeInfo::Array`].
    ///
    /// [type]: TypeInfo
    pub fn set_represented_type(&mut self, represented_type: Option<&'static TypeInfo>) {
        if let Some(represented_type) = represented_type {
            assert!(
                matches!(represented_type, TypeInfo::Array(_)),
                "expected TypeInfo::Array but received: {:?}",
                represented_type
            );
        }

        self.represented_type = represented_type;
    }
}

impl Reflect for DynamicArray {
    #[inline]
    fn type_name(&self) -> &str {
        self.represented_type
            .map(|info| info.type_name())
            .unwrap_or_else(|| std::any::type_name::<Self>())
    }

    #[inline]
    fn get_represented_type_info(&self) -> Option<&'static TypeInfo> {
        self.represented_type
    }

    #[inline]
    fn get_type_path(&self) -> &dyn DynamicTypePath {
        self
    }

    #[inline]
    fn into_any(self: Box<Self>) -> Box<dyn Any> {
        self
    }

    #[inline]
    fn as_any(&self) -> &dyn Any {
        self
    }

    #[inline]
    fn as_any_mut(&mut self) -> &mut dyn Any {
        self
    }

    #[inline]
    fn into_reflect(self: Box<Self>) -> Box<dyn Reflect> {
        self
    }

    #[inline]
    fn as_reflect(&self) -> &dyn Reflect {
        self
    }

    #[inline]
    fn as_reflect_mut(&mut self) -> &mut dyn Reflect {
        self
    }

    fn apply(&mut self, value: &dyn Reflect) {
        array_apply(self, value);
    }

    #[inline]
    fn set(&mut self, value: Box<dyn Reflect>) -> Result<(), Box<dyn Reflect>> {
        *self = value.take()?;
        Ok(())
    }

    #[inline]
    fn reflect_ref(&self) -> ReflectRef {
        ReflectRef::Array(self)
    }

    #[inline]
    fn reflect_mut(&mut self) -> ReflectMut {
        ReflectMut::Array(self)
    }

    #[inline]
    fn reflect_owned(self: Box<Self>) -> ReflectOwned {
        ReflectOwned::Array(self)
    }

    #[inline]
    fn clone_value(&self) -> Box<dyn Reflect> {
        Box::new(self.clone_dynamic())
    }

    #[inline]
    fn reflect_hash(&self) -> Option<u64> {
        array_hash(self)
    }

    fn reflect_partial_eq(&self, value: &dyn Reflect) -> Option<bool> {
        array_partial_eq(self, value)
    }

    #[inline]
    fn is_dynamic(&self) -> bool {
        true
    }
}

impl Array for DynamicArray {
    #[inline]
    fn get(&self, index: usize) -> Option<&dyn Reflect> {
        self.values.get(index).map(|value| &**value)
    }

    #[inline]
    fn get_mut(&mut self, index: usize) -> Option<&mut dyn Reflect> {
        self.values.get_mut(index).map(|value| &mut **value)
    }

    #[inline]
    fn len(&self) -> usize {
        self.values.len()
    }

    #[inline]
    fn iter(&self) -> ArrayIter {
        ArrayIter::new(self)
    }

    #[inline]
    fn drain(self: Box<Self>) -> Vec<Box<dyn Reflect>> {
        self.values.into_vec()
    }

    #[inline]
    fn clone_dynamic(&self) -> DynamicArray {
        DynamicArray {
            represented_type: self.represented_type,
            values: self
                .values
                .iter()
                .map(|value| value.clone_value())
                .collect(),
        }
    }
}

<<<<<<< HEAD
impl Typed for DynamicArray {
    fn type_info() -> &'static TypeInfo {
        static CELL: NonGenericTypeInfoCell = NonGenericTypeInfoCell::new();
        CELL.get_or_set(|| TypeInfo::Dynamic(DynamicInfo::new::<Self>()))
    }
}

impl_type_path!((in bevy_reflect) DynamicArray);

=======
>>>>>>> 94dce091
/// An iterator over an [`Array`].
pub struct ArrayIter<'a> {
    array: &'a dyn Array,
    index: usize,
}

impl<'a> ArrayIter<'a> {
    /// Creates a new [`ArrayIter`].
    #[inline]
    pub const fn new(array: &'a dyn Array) -> ArrayIter {
        ArrayIter { array, index: 0 }
    }
}

impl<'a> Iterator for ArrayIter<'a> {
    type Item = &'a dyn Reflect;

    #[inline]
    fn next(&mut self) -> Option<Self::Item> {
        let value = self.array.get(self.index);
        self.index += 1;
        value
    }

    #[inline]
    fn size_hint(&self) -> (usize, Option<usize>) {
        let size = self.array.len();
        (size, Some(size))
    }
}

impl<'a> ExactSizeIterator for ArrayIter<'a> {}

/// Returns the `u64` hash of the given [array](Array).
#[inline]
pub fn array_hash<A: Array>(array: &A) -> Option<u64> {
    let mut hasher = reflect_hasher();
    std::any::Any::type_id(array).hash(&mut hasher);
    array.len().hash(&mut hasher);
    for value in array.iter() {
        hasher.write_u64(value.reflect_hash()?);
    }
    Some(hasher.finish())
}

/// Applies the reflected [array](Array) data to the given [array](Array).
///
/// # Panics
///
/// * Panics if the two arrays have differing lengths.
/// * Panics if the reflected value is not a [valid array](ReflectRef::Array).
///
#[inline]
pub fn array_apply<A: Array>(array: &mut A, reflect: &dyn Reflect) {
    if let ReflectRef::Array(reflect_array) = reflect.reflect_ref() {
        if array.len() != reflect_array.len() {
            panic!("Attempted to apply different sized `Array` types.");
        }
        for (i, value) in reflect_array.iter().enumerate() {
            let v = array.get_mut(i).unwrap();
            v.apply(value);
        }
    } else {
        panic!("Attempted to apply a non-`Array` type to an `Array` type.");
    }
}

/// Compares two [arrays](Array) (one concrete and one reflected) to see if they
/// are equal.
///
/// Returns [`None`] if the comparison couldn't even be performed.
#[inline]
pub fn array_partial_eq<A: Array>(array: &A, reflect: &dyn Reflect) -> Option<bool> {
    match reflect.reflect_ref() {
        ReflectRef::Array(reflect_array) if reflect_array.len() == array.len() => {
            for (a, b) in array.iter().zip(reflect_array.iter()) {
                let eq_result = a.reflect_partial_eq(b);
                if let failed @ (Some(false) | None) = eq_result {
                    return failed;
                }
            }
        }
        _ => return Some(false),
    }

    Some(true)
}

/// The default debug formatter for [`Array`] types.
///
/// # Example
/// ```
/// use bevy_reflect::Reflect;
///
/// let my_array: &dyn Reflect = &[1, 2, 3];
/// println!("{:#?}", my_array);
///
/// // Output:
///
/// // [
/// //   1,
/// //   2,
/// //   3,
/// // ]
/// ```
#[inline]
pub fn array_debug(dyn_array: &dyn Array, f: &mut std::fmt::Formatter<'_>) -> std::fmt::Result {
    let mut debug = f.debug_list();
    for item in dyn_array.iter() {
        debug.entry(&item as &dyn Debug);
    }
    debug.finish()
}<|MERGE_RESOLUTION|>--- conflicted
+++ resolved
@@ -1,14 +1,9 @@
-<<<<<<< HEAD
 use bevy_reflect_derive::impl_type_path;
 
 use crate::{
-    self as bevy_reflect,
-    utility::{reflect_hasher, NonGenericTypeInfoCell},
-    DynamicInfo, DynamicTypePath, Reflect, ReflectMut, ReflectOwned, ReflectRef, TypeInfo, Typed,
+    self as bevy_reflect, utility::reflect_hasher, DynamicTypePath, Reflect, ReflectMut,
+    ReflectOwned, ReflectRef, TypeInfo,
 };
-=======
-use crate::{utility::reflect_hasher, Reflect, ReflectMut, ReflectOwned, ReflectRef, TypeInfo};
->>>>>>> 94dce091
 use std::{
     any::{Any, TypeId},
     fmt::Debug,
@@ -350,18 +345,7 @@
     }
 }
 
-<<<<<<< HEAD
-impl Typed for DynamicArray {
-    fn type_info() -> &'static TypeInfo {
-        static CELL: NonGenericTypeInfoCell = NonGenericTypeInfoCell::new();
-        CELL.get_or_set(|| TypeInfo::Dynamic(DynamicInfo::new::<Self>()))
-    }
-}
-
 impl_type_path!((in bevy_reflect) DynamicArray);
-
-=======
->>>>>>> 94dce091
 /// An iterator over an [`Array`].
 pub struct ArrayIter<'a> {
     array: &'a dyn Array,
