use std::any::{Any, TypeId};
use std::fmt::{Debug, Formatter};
use std::hash::{Hash, Hasher};

use bevy_reflect_derive::impl_type_path;

use crate::utility::reflect_hasher;
use crate::{
<<<<<<< HEAD
    self as bevy_reflect, FromReflect, PartialReflect, Reflect, ReflectKind, ReflectMut,
=======
    self as bevy_reflect, ApplyError, FromReflect, MaybeTyped, Reflect, ReflectKind, ReflectMut,
>>>>>>> cfcb56f5
    ReflectOwned, ReflectRef, TypeInfo, TypePath, TypePathTable,
};

/// A trait used to power [list-like] operations via [reflection].
///
/// This corresponds to types, like [`Vec`], which contain an ordered sequence
/// of elements that implement [`Reflect`].
///
/// Unlike the [`Array`](crate::Array) trait, implementors of this trait are not expected to
/// maintain a constant length.
/// Methods like [insertion](List::insert) and [removal](List::remove) explicitly allow for their
/// internal size to change.
///
/// [`push`](List::push) and [`pop`](List::pop) have default implementations,
/// however it will generally be more performant to implement them manually
/// as the default implementation uses a very naive approach to find the correct position.
///
/// This trait expects its elements to be ordered linearly from front to back.
/// The _front_ element starts at index 0 with the _back_ element ending at the largest index.
/// This contract above should be upheld by any manual implementors.
///
/// Due to the [type-erasing] nature of the reflection API as a whole,
/// this trait does not make any guarantees that the implementor's elements
/// are homogeneous (i.e. all the same type).
///
/// # Example
///
/// ```
/// use bevy_reflect::{PartialReflect, Reflect, List};
///
/// let foo: &mut dyn List = &mut vec![123_u32, 456_u32, 789_u32];
/// assert_eq!(foo.len(), 3);
///
/// let last_field: Box<dyn PartialReflect> = foo.pop().unwrap();
/// assert_eq!(last_field.try_downcast_ref::<u32>(), Some(&789));
/// ```
///
/// [list-like]: https://doc.rust-lang.org/book/ch08-01-vectors.html
/// [reflection]: crate
/// [type-erasing]: https://doc.rust-lang.org/book/ch17-02-trait-objects.html
pub trait List: PartialReflect {
    /// Returns a reference to the element at `index`, or `None` if out of bounds.
    fn get(&self, index: usize) -> Option<&dyn PartialReflect>;

    /// Returns a mutable reference to the element at `index`, or `None` if out of bounds.
    fn get_mut(&mut self, index: usize) -> Option<&mut dyn PartialReflect>;

    /// Inserts an element at position `index` within the list,
    /// shifting all elements after it towards the back of the list.
    ///
    /// # Panics
    /// Panics if `index > len`.
    fn insert(&mut self, index: usize, element: Box<dyn PartialReflect>);

    /// Removes and returns the element at position `index` within the list,
    /// shifting all elements before it towards the front of the list.
    ///
    /// # Panics
    /// Panics if `index` is out of bounds.
    fn remove(&mut self, index: usize) -> Box<dyn PartialReflect>;

    /// Appends an element to the _back_ of the list.
    fn push(&mut self, value: Box<dyn PartialReflect>) {
        self.insert(self.len(), value);
    }

    /// Removes the _back_ element from the list and returns it, or [`None`] if it is empty.
    fn pop(&mut self) -> Option<Box<dyn PartialReflect>> {
        if self.is_empty() {
            None
        } else {
            Some(self.remove(self.len() - 1))
        }
    }

    /// Returns the number of elements in the list.
    fn len(&self) -> usize;

    /// Returns `true` if the collection contains no elements.
    fn is_empty(&self) -> bool {
        self.len() == 0
    }

    /// Returns an iterator over the list.
    fn iter(&self) -> ListIter;

    /// Drain the elements of this list to get a vector of owned values.
    fn drain(self: Box<Self>) -> Vec<Box<dyn PartialReflect>>;

    /// Clones the list, producing a [`DynamicList`].
    fn clone_dynamic(&self) -> DynamicList {
        DynamicList {
            represented_type: self.get_represented_type_info(),
            values: self.iter().map(Reflect::clone_value).collect(),
        }
    }
}

/// A container for compile-time list info.
#[derive(Clone, Debug)]
pub struct ListInfo {
    type_path: TypePathTable,
    type_id: TypeId,
    item_info: fn() -> Option<&'static TypeInfo>,
    item_type_path: TypePathTable,
    item_type_id: TypeId,
    #[cfg(feature = "documentation")]
    docs: Option<&'static str>,
}

impl ListInfo {
    /// Create a new [`ListInfo`].
    pub fn new<TList: List + TypePath, TItem: FromReflect + MaybeTyped + TypePath>() -> Self {
        Self {
            type_path: TypePathTable::of::<TList>(),
            type_id: TypeId::of::<TList>(),
            item_info: TItem::maybe_type_info,
            item_type_path: TypePathTable::of::<TItem>(),
            item_type_id: TypeId::of::<TItem>(),
            #[cfg(feature = "documentation")]
            docs: None,
        }
    }

    /// Sets the docstring for this list.
    #[cfg(feature = "documentation")]
    pub fn with_docs(self, docs: Option<&'static str>) -> Self {
        Self { docs, ..self }
    }

    /// A representation of the type path of the list.
    ///
    /// Provides dynamic access to all methods on [`TypePath`].
    pub fn type_path_table(&self) -> &TypePathTable {
        &self.type_path
    }

    /// The [stable, full type path] of the list.
    ///
    /// Use [`type_path_table`] if you need access to the other methods on [`TypePath`].
    ///
    /// [stable, full type path]: TypePath
    /// [`type_path_table`]: Self::type_path_table
    pub fn type_path(&self) -> &'static str {
        self.type_path_table().path()
    }

    /// The [`TypeId`] of the list.
    pub fn type_id(&self) -> TypeId {
        self.type_id
    }

    /// Check if the given type matches the list type.
    pub fn is<T: Any>(&self) -> bool {
        TypeId::of::<T>() == self.type_id
    }

    /// The [`TypeInfo`] of the list item.
    ///
    /// Returns `None` if the list item does not contain static type information,
    /// such as for dynamic types.
    pub fn item_info(&self) -> Option<&'static TypeInfo> {
        (self.item_info)()
    }

    /// A representation of the type path of the list item.
    ///
    /// Provides dynamic access to all methods on [`TypePath`].
    pub fn item_type_path_table(&self) -> &TypePathTable {
        &self.item_type_path
    }

    /// The [`TypeId`] of the list item.
    pub fn item_type_id(&self) -> TypeId {
        self.item_type_id
    }

    /// Check if the given type matches the list item type.
    pub fn item_is<T: Any>(&self) -> bool {
        TypeId::of::<T>() == self.item_type_id
    }

    /// The docstring of this list, if any.
    #[cfg(feature = "documentation")]
    pub fn docs(&self) -> Option<&'static str> {
        self.docs
    }
}

/// A list of reflected values.
#[derive(Default)]
pub struct DynamicList {
    represented_type: Option<&'static TypeInfo>,
    values: Vec<Box<dyn PartialReflect>>,
}

impl DynamicList {
    /// Sets the [type] to be represented by this `DynamicList`.
    /// # Panics
    ///
    /// Panics if the given [type] is not a [`TypeInfo::List`].
    ///
    /// [type]: TypeInfo
    pub fn set_represented_type(&mut self, represented_type: Option<&'static TypeInfo>) {
        if let Some(represented_type) = represented_type {
            assert!(
                matches!(represented_type, TypeInfo::List(_)),
                "expected TypeInfo::List but received: {:?}",
                represented_type
            );
        }

        self.represented_type = represented_type;
    }

    /// Appends a typed value to the list.
    pub fn push<T: PartialReflect>(&mut self, value: T) {
        self.values.push(Box::new(value));
    }

    /// Appends a [`Reflect`] trait object to the list.
    pub fn push_box(&mut self, value: Box<dyn PartialReflect>) {
        self.values.push(value);
    }
}

impl List for DynamicList {
    fn get(&self, index: usize) -> Option<&dyn PartialReflect> {
        self.values.get(index).map(|value| &**value)
    }

    fn get_mut(&mut self, index: usize) -> Option<&mut dyn PartialReflect> {
        self.values.get_mut(index).map(|value| &mut **value)
    }

    fn insert(&mut self, index: usize, element: Box<dyn PartialReflect>) {
        self.values.insert(index, element);
    }

    fn remove(&mut self, index: usize) -> Box<dyn PartialReflect> {
        self.values.remove(index)
    }

    fn push(&mut self, value: Box<dyn PartialReflect>) {
        DynamicList::push_box(self, value);
    }

    fn pop(&mut self) -> Option<Box<dyn PartialReflect>> {
        self.values.pop()
    }

    fn len(&self) -> usize {
        self.values.len()
    }

    fn iter(&self) -> ListIter {
        ListIter::new(self)
    }

    fn drain(self: Box<Self>) -> Vec<Box<dyn PartialReflect>> {
        self.values
    }

    fn clone_dynamic(&self) -> DynamicList {
        DynamicList {
            represented_type: self.represented_type,
            values: self
                .values
                .iter()
                .map(|value| value.clone_value())
                .collect(),
        }
    }
}

impl PartialReflect for DynamicList {
    #[inline]
    fn get_represented_type_info(&self) -> Option<&'static TypeInfo> {
        self.represented_type
    }

    #[inline]
    fn into_partial_reflect(self: Box<Self>) -> Box<dyn PartialReflect> {
        self
    }

    #[inline]
    fn as_partial_reflect(&self) -> &dyn PartialReflect {
        self
    }

    #[inline]
    fn as_partial_reflect_mut(&mut self) -> &mut dyn PartialReflect {
        self
    }

    fn try_into_reflect(self: Box<Self>) -> Result<Box<dyn Reflect>, Box<dyn PartialReflect>> {
        Err(self)
    }

    fn try_as_reflect(&self) -> Option<&dyn Reflect> {
        None
    }

    fn try_as_reflect_mut(&mut self) -> Option<&mut dyn Reflect> {
        None
    }

    fn apply(&mut self, value: &dyn PartialReflect) {
        list_apply(self, value);
    }

    fn try_apply(&mut self, value: &dyn Reflect) -> Result<(), ApplyError> {
        list_try_apply(self, value)
    }

    #[inline]
    fn reflect_kind(&self) -> ReflectKind {
        ReflectKind::List
    }

    #[inline]
    fn reflect_ref(&self) -> ReflectRef {
        ReflectRef::List(self)
    }

    #[inline]
    fn reflect_mut(&mut self) -> ReflectMut {
        ReflectMut::List(self)
    }

    #[inline]
    fn reflect_owned(self: Box<Self>) -> ReflectOwned {
        ReflectOwned::List(self)
    }

    #[inline]
    fn clone_value(&self) -> Box<dyn PartialReflect> {
        Box::new(self.clone_dynamic())
    }

    #[inline]
    fn reflect_hash(&self) -> Option<u64> {
        list_hash(self)
    }

    fn reflect_partial_eq(&self, value: &dyn PartialReflect) -> Option<bool> {
        list_partial_eq(self, value)
    }

    fn debug(&self, f: &mut Formatter<'_>) -> std::fmt::Result {
        write!(f, "DynamicList(")?;
        list_debug(self, f)?;
        write!(f, ")")
    }

    #[inline]
    fn is_dynamic(&self) -> bool {
        true
    }
}

impl_type_path!((in bevy_reflect) DynamicList);
#[cfg(feature = "functions")]
crate::func::macros::impl_function_traits!(DynamicList);

impl Debug for DynamicList {
    fn fmt(&self, f: &mut Formatter<'_>) -> std::fmt::Result {
        self.debug(f)
    }
}

impl FromIterator<Box<dyn Reflect>> for DynamicList {
    fn from_iter<I: IntoIterator<Item = Box<dyn Reflect>>>(values: I) -> Self {
        Self {
            represented_type: None,
            values: values.into_iter().collect(),
        }
    }
}

impl<T: Reflect> FromIterator<T> for DynamicList {
    fn from_iter<I: IntoIterator<Item = T>>(values: I) -> Self {
        values
            .into_iter()
            .map(|field| Box::new(field).into_reflect())
            .collect()
    }
}

impl IntoIterator for DynamicList {
    type Item = Box<dyn PartialReflect>;
    type IntoIter = std::vec::IntoIter<Self::Item>;

    fn into_iter(self) -> Self::IntoIter {
        self.values.into_iter()
    }
}

impl<'a> IntoIterator for &'a DynamicList {
    type Item = &'a dyn Reflect;
    type IntoIter = ListIter<'a>;

    fn into_iter(self) -> Self::IntoIter {
        self.iter()
    }
}

/// An iterator over an [`List`].
pub struct ListIter<'a> {
    list: &'a dyn List,
    index: usize,
}

impl<'a> ListIter<'a> {
    /// Creates a new [`ListIter`].
    #[inline]
    pub const fn new(list: &'a dyn List) -> ListIter {
        ListIter { list, index: 0 }
    }
}

impl<'a> Iterator for ListIter<'a> {
    type Item = &'a dyn PartialReflect;

    #[inline]
    fn next(&mut self) -> Option<Self::Item> {
        let value = self.list.get(self.index);
        self.index += value.is_some() as usize;
        value
    }

    #[inline]
    fn size_hint(&self) -> (usize, Option<usize>) {
        let size = self.list.len();
        (size, Some(size))
    }
}

impl<'a> ExactSizeIterator for ListIter<'a> {}

/// Returns the `u64` hash of the given [list](List).
#[inline]
pub fn list_hash<L: List>(list: &L) -> Option<u64> {
    let mut hasher = reflect_hasher();
    Any::type_id(list).hash(&mut hasher);
    list.len().hash(&mut hasher);
    for value in list.iter() {
        hasher.write_u64(value.reflect_hash()?);
    }
    Some(hasher.finish())
}

/// Applies the elements of `b` to the corresponding elements of `a`.
///
/// If the length of `b` is greater than that of `a`, the excess elements of `b`
/// are cloned and appended to `a`.
///
/// # Panics
///
/// This function panics if `b` is not a list.
#[inline]
<<<<<<< HEAD
pub fn list_apply<L: List + ?Sized>(a: &mut L, b: &dyn PartialReflect) {
=======
pub fn list_apply<L: List>(a: &mut L, b: &dyn Reflect) {
    if let Err(err) = list_try_apply(a, b) {
        panic!("{err}");
    }
}

/// Tries to apply the elements of `b` to the corresponding elements of `a` and
/// returns a Result.
///
/// If the length of `b` is greater than that of `a`, the excess elements of `b`
/// are cloned and appended to `a`.
///
/// # Errors
///
/// This function returns an [`ApplyError::MismatchedKinds`] if `b` is not a list or if
/// applying elements to each other fails.
#[inline]
pub fn list_try_apply<L: List>(a: &mut L, b: &dyn Reflect) -> Result<(), ApplyError> {
>>>>>>> cfcb56f5
    if let ReflectRef::List(list_value) = b.reflect_ref() {
        for (i, value) in list_value.iter().enumerate() {
            if i < a.len() {
                if let Some(v) = a.get_mut(i) {
                    v.try_apply(value)?;
                }
            } else {
                List::push(a, value.clone_value());
            }
        }
    } else {
        return Err(ApplyError::MismatchedKinds {
            from_kind: b.reflect_kind(),
            to_kind: ReflectKind::List,
        });
    }
    Ok(())
}

/// Compares a [`List`] with a [`Reflect`] value.
///
/// Returns true if and only if all of the following are true:
/// - `b` is a list;
/// - `b` is the same length as `a`;
/// - [`PartialReflect::reflect_partial_eq`] returns `Some(true)` for pairwise elements of `a` and `b`.
///
/// Returns [`None`] if the comparison couldn't even be performed.
#[inline]
pub fn list_partial_eq<L: List + ?Sized>(a: &L, b: &dyn PartialReflect) -> Option<bool> {
    let ReflectRef::List(list) = b.reflect_ref() else {
        return Some(false);
    };

    if a.len() != list.len() {
        return Some(false);
    }

    for (a_value, b_value) in a.iter().zip(list.iter()) {
        let eq_result = a_value.reflect_partial_eq(b_value);
        if let failed @ (Some(false) | None) = eq_result {
            return failed;
        }
    }

    Some(true)
}

/// The default debug formatter for [`List`] types.
///
/// # Example
/// ```
/// use bevy_reflect::Reflect;
///
/// let my_list: &dyn Reflect = &vec![1, 2, 3];
/// println!("{:#?}", my_list);
///
/// // Output:
///
/// // [
/// //   1,
/// //   2,
/// //   3,
/// // ]
/// ```
#[inline]
pub fn list_debug(dyn_list: &dyn List, f: &mut Formatter<'_>) -> std::fmt::Result {
    let mut debug = f.debug_list();
    for item in dyn_list.iter() {
        debug.entry(&item as &dyn Debug);
    }
    debug.finish()
}

#[cfg(test)]
mod tests {
    use super::DynamicList;
    use crate::{Reflect, ReflectRef};
    use std::assert_eq;

    #[test]
    fn test_into_iter() {
        let mut list = DynamicList::default();
        list.push(0usize);
        list.push(1usize);
        list.push(2usize);
        let items = list.into_iter();
        for (index, item) in items.into_iter().enumerate() {
            let value = item
                .try_take::<usize>()
                .expect("couldn't downcast to usize");
            assert_eq!(index, value);
        }
    }

    #[test]
    fn next_index_increment() {
        const SIZE: usize = if cfg!(debug_assertions) {
            4
        } else {
            // If compiled in release mode, verify we dont overflow
            usize::MAX
        };
        let b = Box::new(vec![(); SIZE]).into_reflect();

        let ReflectRef::List(list) = b.reflect_ref() else {
            panic!("Not a list...");
        };

        let mut iter = list.iter();
        iter.index = SIZE - 1;
        assert!(iter.next().is_some());

        // When None we should no longer increase index
        assert!(iter.next().is_none());
        assert!(iter.index == SIZE);
        assert!(iter.next().is_none());
        assert!(iter.index == SIZE);
    }
}<|MERGE_RESOLUTION|>--- conflicted
+++ resolved
@@ -6,12 +6,8 @@
 
 use crate::utility::reflect_hasher;
 use crate::{
-<<<<<<< HEAD
-    self as bevy_reflect, FromReflect, PartialReflect, Reflect, ReflectKind, ReflectMut,
-=======
-    self as bevy_reflect, ApplyError, FromReflect, MaybeTyped, Reflect, ReflectKind, ReflectMut,
->>>>>>> cfcb56f5
-    ReflectOwned, ReflectRef, TypeInfo, TypePath, TypePathTable,
+    self as bevy_reflect, ApplyError, FromReflect, MaybeTyped, PartialReflect, Reflect,
+    ReflectKind, ReflectMut, ReflectOwned, ReflectRef, TypeInfo, TypePath, TypePathTable,
 };
 
 /// A trait used to power [list-like] operations via [reflection].
@@ -104,7 +100,7 @@
     fn clone_dynamic(&self) -> DynamicList {
         DynamicList {
             represented_type: self.get_represented_type_info(),
-            values: self.iter().map(Reflect::clone_value).collect(),
+            values: self.iter().map(PartialReflect::clone_value).collect(),
         }
     }
 }
@@ -323,7 +319,7 @@
         list_apply(self, value);
     }
 
-    fn try_apply(&mut self, value: &dyn Reflect) -> Result<(), ApplyError> {
+    fn try_apply(&mut self, value: &dyn PartialReflect) -> Result<(), ApplyError> {
         list_try_apply(self, value)
     }
 
@@ -374,8 +370,6 @@
 }
 
 impl_type_path!((in bevy_reflect) DynamicList);
-#[cfg(feature = "functions")]
-crate::func::macros::impl_function_traits!(DynamicList);
 
 impl Debug for DynamicList {
     fn fmt(&self, f: &mut Formatter<'_>) -> std::fmt::Result {
@@ -383,8 +377,8 @@
     }
 }
 
-impl FromIterator<Box<dyn Reflect>> for DynamicList {
-    fn from_iter<I: IntoIterator<Item = Box<dyn Reflect>>>(values: I) -> Self {
+impl FromIterator<Box<dyn PartialReflect>> for DynamicList {
+    fn from_iter<I: IntoIterator<Item = Box<dyn PartialReflect>>>(values: I) -> Self {
         Self {
             represented_type: None,
             values: values.into_iter().collect(),
@@ -392,11 +386,11 @@
     }
 }
 
-impl<T: Reflect> FromIterator<T> for DynamicList {
+impl<T: PartialReflect> FromIterator<T> for DynamicList {
     fn from_iter<I: IntoIterator<Item = T>>(values: I) -> Self {
         values
             .into_iter()
-            .map(|field| Box::new(field).into_reflect())
+            .map(|field| Box::new(field).into_partial_reflect())
             .collect()
     }
 }
@@ -411,7 +405,7 @@
 }
 
 impl<'a> IntoIterator for &'a DynamicList {
-    type Item = &'a dyn Reflect;
+    type Item = &'a dyn PartialReflect;
     type IntoIter = ListIter<'a>;
 
     fn into_iter(self) -> Self::IntoIter {
@@ -473,10 +467,7 @@
 ///
 /// This function panics if `b` is not a list.
 #[inline]
-<<<<<<< HEAD
-pub fn list_apply<L: List + ?Sized>(a: &mut L, b: &dyn PartialReflect) {
-=======
-pub fn list_apply<L: List>(a: &mut L, b: &dyn Reflect) {
+pub fn list_apply<L: List>(a: &mut L, b: &dyn PartialReflect) {
     if let Err(err) = list_try_apply(a, b) {
         panic!("{err}");
     }
@@ -493,8 +484,7 @@
 /// This function returns an [`ApplyError::MismatchedKinds`] if `b` is not a list or if
 /// applying elements to each other fails.
 #[inline]
-pub fn list_try_apply<L: List>(a: &mut L, b: &dyn Reflect) -> Result<(), ApplyError> {
->>>>>>> cfcb56f5
+pub fn list_try_apply<L: List>(a: &mut L, b: &dyn PartialReflect) -> Result<(), ApplyError> {
     if let ReflectRef::List(list_value) = b.reflect_ref() {
         for (i, value) in list_value.iter().enumerate() {
             if i < a.len() {
