--- conflicted
+++ resolved
@@ -3,21 +3,12 @@
     reflect_hasher, GenericTypeInfoCell, GenericTypePathCell, NonGenericTypeInfoCell,
 };
 use crate::{
-<<<<<<< HEAD
-    self as bevy_reflect, impl_type_path, map_apply, map_partial_eq, map_try_apply, ApplyError,
-    Array, ArrayInfo, ArrayIter, DynamicMap, DynamicTypePath, FromReflect, FromType,
-    GetTypeRegistration, List, ListInfo, ListIter, Map, MapInfo, MapIter, MaybeTyped,
-    PartialReflect, Reflect, ReflectDeserialize, ReflectFromPtr, ReflectFromReflect, ReflectKind,
-    ReflectMut, ReflectOwned, ReflectRef, ReflectSerialize, TypeInfo, TypePath, TypeRegistration,
-    TypeRegistry, Typed, ValueInfo,
-=======
     self as bevy_reflect, impl_type_path, map_apply, map_partial_eq, map_try_apply, set_apply,
     set_partial_eq, set_try_apply, ApplyError, Array, ArrayInfo, ArrayIter, DynamicMap, DynamicSet,
     DynamicTypePath, FromReflect, FromType, GetTypeRegistration, List, ListInfo, ListIter, Map,
-    MapInfo, MapIter, MaybeTyped, Reflect, ReflectDeserialize, ReflectFromPtr, ReflectFromReflect,
-    ReflectKind, ReflectMut, ReflectOwned, ReflectRef, ReflectSerialize, Set, SetInfo, TypeInfo,
-    TypePath, TypeRegistration, TypeRegistry, Typed, ValueInfo,
->>>>>>> 23e87270
+    MapInfo, MapIter, MaybeTyped, PartialReflect, Reflect, ReflectDeserialize, ReflectFromPtr,
+    ReflectFromReflect, ReflectKind, ReflectMut, ReflectOwned, ReflectRef, ReflectSerialize, Set,
+    SetInfo, TypeInfo, TypePath, TypeRegistration, TypeRegistry, Typed, ValueInfo,
 };
 use bevy_reflect_derive::{impl_reflect, impl_reflect_value};
 use std::fmt;
@@ -260,7 +251,7 @@
                 }
             }
 
-            impl Reflect for $ty
+            impl PartialReflect for $ty
             where
                 $ty: Any + Send + Sync,
             {
@@ -269,37 +260,38 @@
                     Some(<Self as Typed>::type_info())
                 }
                 #[inline]
-                fn into_any(self: Box<Self>) -> Box<dyn Any> {
+                fn into_partial_reflect(self: Box<Self>) -> Box<dyn PartialReflect> {
                     self
                 }
                 #[inline]
-                fn as_any(&self) -> &dyn Any {
+                fn as_partial_reflect(&self) -> &dyn PartialReflect {
                     self
                 }
                 #[inline]
-                fn as_any_mut(&mut self) -> &mut dyn Any {
+                fn as_partial_reflect_mut(&mut self) -> &mut dyn PartialReflect {
                     self
                 }
                 #[inline]
-                fn into_reflect(self: Box<Self>) -> Box<dyn Reflect> {
-                    self
+                fn try_into_reflect(
+                    self: Box<Self>,
+                ) -> Result<Box<dyn Reflect>, Box<dyn PartialReflect>> {
+                    Ok(self)
                 }
                 #[inline]
-                fn as_reflect(&self) -> &dyn Reflect {
-                    self
+                fn try_as_reflect(&self) -> Option<&dyn Reflect> {
+                    Some(self)
                 }
                 #[inline]
-                fn as_reflect_mut(&mut self) -> &mut dyn Reflect {
-                    self
+                fn try_as_reflect_mut(&mut self) -> Option<&mut dyn Reflect> {
+                    Some(self)
                 }
                 #[inline]
-                fn clone_value(&self) -> Box<dyn Reflect> {
+                fn clone_value(&self) -> Box<dyn PartialReflect> {
                     Box::new(<$ty>::new(self.load($ordering)))
                 }
                 #[inline]
-                fn try_apply(&mut self, value: &dyn Reflect) -> Result<(), ApplyError> {
-                    let any = Reflect::as_any(value);
-                    if let Some(value) = <dyn Any>::downcast_ref::<Self>(any) {
+                fn try_apply(&mut self, value: &dyn PartialReflect) -> Result<(), ApplyError> {
+                    if let Some(value) = value.try_downcast_ref::<Self>() {
                         *self = <$ty>::new(value.load($ordering));
                     } else {
                         return Err(ApplyError::MismatchedTypes {
@@ -307,11 +299,6 @@
                             to_type: Into::into(<Self as TypePath>::type_path()),
                         });
                     }
-                    Ok(())
-                }
-                #[inline]
-                fn set(&mut self, value: Box<dyn Reflect>) -> Result<(), Box<dyn Reflect>> {
-                    *self = <dyn Reflect>::take(value)?;
                     Ok(())
                 }
                 #[inline]
@@ -335,14 +322,17 @@
                 }
             }
 
+            // strange rustfmt bug gives this invocation the wrong indentation!
+            #[rustfmt::skip]
+            impl_full_reflect!(for $ty where $ty: Any + Send + Sync);
+
             impl FromReflect for $ty
             where
                 $ty: Any + Send + Sync,
             {
-                fn from_reflect(reflect: &dyn Reflect) -> Option<Self> {
+                fn from_reflect(reflect: &dyn PartialReflect) -> Option<Self> {
                     Some(<$ty>::new(
-                        <dyn Any>::downcast_ref::<$ty>(<dyn Reflect>::as_any(reflect))?
-                            .load($ordering),
+                        reflect.try_downcast_ref::<$ty>()?.load($ordering),
                     ))
                 }
             }
@@ -781,42 +771,13 @@
             }
         }
 
-        impl<K, V, S> Reflect for $ty
-        where
-            K: FromReflect + MaybeTyped + TypePath + GetTypeRegistration + Eq + Hash,
-            V: FromReflect + MaybeTyped + TypePath + GetTypeRegistration,
-            S: TypePath + BuildHasher + Send + Sync,
-        {
-            fn into_any(self: Box<Self>) -> Box<dyn Any> {
-                self
-            }
-
-            fn as_any(&self) -> &dyn Any {
-                self
-            }
-
-            fn as_any_mut(&mut self) -> &mut dyn Any {
-                self
-            }
-
-            #[inline]
-            fn into_reflect(self: Box<Self>) -> Box<dyn Reflect> {
-                self
-            }
-
-            fn as_reflect(&self) -> &dyn Reflect {
-                self
-            }
-
-            fn as_reflect_mut(&mut self) -> &mut dyn Reflect {
-                self
-            }
-
-            fn set(&mut self, value: Box<dyn Reflect>) -> Result<(), Box<dyn Reflect>> {
-                *self = value.take()?;
-                Ok(())
-            }
-        }
+        impl_full_reflect!(
+            <K, V, S> for $ty
+            where
+                K: FromReflect + MaybeTyped + TypePath + GetTypeRegistration + Eq + Hash,
+                V: FromReflect + MaybeTyped + TypePath + GetTypeRegistration,
+                S: TypePath + BuildHasher + Send + Sync,
+        );
 
         impl<K, V, S> Typed for $ty
         where
@@ -902,25 +863,25 @@
             V: FromReflect + TypePath + GetTypeRegistration + Eq + Hash,
             S: TypePath + BuildHasher + Send + Sync,
         {
-            fn get(&self, value: &dyn Reflect) -> Option<&dyn Reflect> {
+            fn get(&self, value: &dyn PartialReflect) -> Option<&dyn PartialReflect> {
                 value
-                    .downcast_ref::<V>()
+                    .try_downcast_ref::<V>()
                     .and_then(|value| Self::get(self, value))
-                    .map(|value| value as &dyn Reflect)
+                    .map(|value| value as &dyn PartialReflect)
             }
 
             fn len(&self) -> usize {
                 Self::len(self)
             }
 
-            fn iter(&self) -> Box<dyn Iterator<Item = &dyn Reflect> + '_> {
-                let iter = self.iter().map(|v| v as &dyn Reflect);
+            fn iter(&self) -> Box<dyn Iterator<Item = &dyn PartialReflect> + '_> {
+                let iter = self.iter().map(|v| v as &dyn PartialReflect);
                 Box::new(iter)
             }
 
-            fn drain(self: Box<Self>) -> Vec<Box<dyn Reflect>> {
+            fn drain(self: Box<Self>) -> Vec<Box<dyn PartialReflect>> {
                 self.into_iter()
-                    .map(|value| Box::new(value) as Box<dyn Reflect>)
+                    .map(|value| Box::new(value) as Box<dyn PartialReflect>)
                     .collect()
             }
 
@@ -933,7 +894,7 @@
                 dynamic_set
             }
 
-            fn insert_boxed(&mut self, value: Box<dyn Reflect>) -> bool {
+            fn insert_boxed(&mut self, value: Box<dyn PartialReflect>) -> bool {
                 let value = V::take_from_reflect(value).unwrap_or_else(|value| {
                     panic!(
                         "Attempted to insert invalid value of type {}.",
@@ -943,10 +904,10 @@
                 self.insert(value)
             }
 
-            fn remove(&mut self, value: &dyn Reflect) -> bool {
+            fn remove(&mut self, value: &dyn PartialReflect) -> bool {
                 let mut from_reflect = None;
                 value
-                    .downcast_ref::<V>()
+                    .try_downcast_ref::<V>()
                     .or_else(|| {
                         from_reflect = V::from_reflect(value);
                         from_reflect.as_ref()
@@ -954,10 +915,10 @@
                     .map_or(false, |value| self.remove(value))
             }
 
-            fn contains(&self, value: &dyn Reflect) -> bool {
+            fn contains(&self, value: &dyn PartialReflect) -> bool {
                 let mut from_reflect = None;
                 value
-                    .downcast_ref::<V>()
+                    .try_downcast_ref::<V>()
                     .or_else(|| {
                         from_reflect = V::from_reflect(value);
                         from_reflect.as_ref()
@@ -966,7 +927,7 @@
             }
         }
 
-        impl<V, S> Reflect for $ty
+        impl<V, S> PartialReflect for $ty
         where
             V: FromReflect + TypePath + GetTypeRegistration + Eq + Hash,
             S: TypePath + BuildHasher + Send + Sync,
@@ -975,42 +936,40 @@
                 Some(<Self as Typed>::type_info())
             }
 
-            fn into_any(self: Box<Self>) -> Box<dyn Any> {
+            #[inline]
+            fn into_partial_reflect(self: Box<Self>) -> Box<dyn PartialReflect> {
                 self
             }
 
-            fn as_any(&self) -> &dyn Any {
+            fn as_partial_reflect(&self) -> &dyn PartialReflect {
                 self
             }
 
-            fn as_any_mut(&mut self) -> &mut dyn Any {
+            fn as_partial_reflect_mut(&mut self) -> &mut dyn PartialReflect {
                 self
             }
 
             #[inline]
-            fn into_reflect(self: Box<Self>) -> Box<dyn Reflect> {
-                self
-            }
-
-            fn as_reflect(&self) -> &dyn Reflect {
-                self
-            }
-
-            fn as_reflect_mut(&mut self) -> &mut dyn Reflect {
-                self
-            }
-
-            fn apply(&mut self, value: &dyn Reflect) {
+            fn try_into_reflect(
+                self: Box<Self>,
+            ) -> Result<Box<dyn Reflect>, Box<dyn PartialReflect>> {
+                Ok(self)
+            }
+
+            fn try_as_reflect(&self) -> Option<&dyn Reflect> {
+                Some(self)
+            }
+
+            fn try_as_reflect_mut(&mut self) -> Option<&mut dyn Reflect> {
+                Some(self)
+            }
+
+            fn apply(&mut self, value: &dyn PartialReflect) {
                 set_apply(self, value);
             }
 
-            fn try_apply(&mut self, value: &dyn Reflect) -> Result<(), ApplyError> {
+            fn try_apply(&mut self, value: &dyn PartialReflect) -> Result<(), ApplyError> {
                 set_try_apply(self, value)
-            }
-
-            fn set(&mut self, value: Box<dyn Reflect>) -> Result<(), Box<dyn Reflect>> {
-                *self = value.take()?;
-                Ok(())
             }
 
             fn reflect_kind(&self) -> ReflectKind {
@@ -1029,11 +988,11 @@
                 ReflectOwned::Set(self)
             }
 
-            fn clone_value(&self) -> Box<dyn Reflect> {
+            fn clone_value(&self) -> Box<dyn PartialReflect> {
                 Box::new(self.clone_dynamic())
             }
 
-            fn reflect_partial_eq(&self, value: &dyn Reflect) -> Option<bool> {
+            fn reflect_partial_eq(&self, value: &dyn PartialReflect) -> Option<bool> {
                 set_partial_eq(self, value)
             }
         }
@@ -1065,12 +1024,19 @@
             }
         }
 
+        impl_full_reflect!(
+            <V, S> for $ty
+            where
+                V: FromReflect + TypePath + GetTypeRegistration + Eq + Hash,
+                S: TypePath + BuildHasher + Send + Sync,
+        );
+
         impl<V, S> FromReflect for $ty
         where
             V: FromReflect + TypePath + GetTypeRegistration + Eq + Hash,
             S: TypePath + BuildHasher + Default + Send + Sync,
         {
-            fn from_reflect(reflect: &dyn Reflect) -> Option<Self> {
+            fn from_reflect(reflect: &dyn PartialReflect) -> Option<Self> {
                 if let ReflectRef::Set(ref_set) = reflect.reflect_ref() {
                     let mut new_set = Self::with_capacity_and_hasher(ref_set.len(), S::default());
                     for value in ref_set.iter() {
