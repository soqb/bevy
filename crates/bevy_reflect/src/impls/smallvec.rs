--- conflicted
+++ resolved
@@ -5,15 +5,9 @@
 
 use crate::utility::GenericTypeInfoCell;
 use crate::{
-<<<<<<< HEAD
-    self as bevy_reflect, FromReflect, FromType, GetTypeRegistration, List, ListInfo, ListIter,
-    PartialReflect, Reflect, ReflectFromPtr, ReflectKind, ReflectMut, ReflectOwned, ReflectRef,
-    TypeInfo, TypePath, TypeRegistration, Typed,
-=======
     self as bevy_reflect, ApplyError, FromReflect, FromType, GetTypeRegistration, List, ListInfo,
-    ListIter, MaybeTyped, Reflect, ReflectFromPtr, ReflectKind, ReflectMut, ReflectOwned,
-    ReflectRef, TypeInfo, TypePath, TypeRegistration, Typed,
->>>>>>> cfcb56f5
+    ListIter, MaybeTyped, PartialReflect, Reflect, ReflectFromPtr, ReflectKind, ReflectMut,
+    ReflectOwned, ReflectRef, TypeInfo, TypePath, TypeRegistration, Typed,
 };
 
 impl<T: SmallArray + TypePath + Send + Sync> List for SmallVec<T>
@@ -36,15 +30,9 @@
         }
     }
 
-<<<<<<< HEAD
     fn insert(&mut self, index: usize, value: Box<dyn PartialReflect>) {
         let value = value.try_take::<T::Item>().unwrap_or_else(|value| {
-            <T as smallvec::Array>::Item::from_reflect(&*value).unwrap_or_else(|| {
-=======
-    fn insert(&mut self, index: usize, value: Box<dyn Reflect>) {
-        let value = value.take::<T::Item>().unwrap_or_else(|value| {
             <T as SmallArray>::Item::from_reflect(&*value).unwrap_or_else(|| {
->>>>>>> cfcb56f5
                 panic!(
                     "Attempted to insert invalid value of type {}.",
                     value.reflect_type_path()
@@ -58,15 +46,9 @@
         Box::new(self.remove(index))
     }
 
-<<<<<<< HEAD
     fn push(&mut self, value: Box<dyn PartialReflect>) {
         let value = value.try_take::<T::Item>().unwrap_or_else(|value| {
-            <T as smallvec::Array>::Item::from_reflect(&*value).unwrap_or_else(|| {
-=======
-    fn push(&mut self, value: Box<dyn Reflect>) {
-        let value = value.take::<T::Item>().unwrap_or_else(|value| {
             <T as SmallArray>::Item::from_reflect(&*value).unwrap_or_else(|| {
->>>>>>> cfcb56f5
                 panic!(
                     "Attempted to push invalid value of type {}.",
                     value.reflect_type_path()
@@ -95,12 +77,7 @@
             .collect()
     }
 }
-<<<<<<< HEAD
-impl<T: smallvec::Array + TypePath + Send + Sync> PartialReflect for SmallVec<T>
-=======
-
-impl<T: SmallArray + TypePath + Send + Sync> Reflect for SmallVec<T>
->>>>>>> cfcb56f5
+impl<T: SmallArray + TypePath + Send + Sync> PartialReflect for SmallVec<T>
 where
     T::Item: FromReflect + MaybeTyped + TypePath,
 {
@@ -137,82 +114,70 @@
         crate::list_apply(self, value);
     }
 
-<<<<<<< HEAD
-=======
-    fn try_apply(&mut self, value: &dyn Reflect) -> Result<(), ApplyError> {
+    fn try_apply(&mut self, value: &dyn PartialReflect) -> Result<(), ApplyError> {
         crate::list_try_apply(self, value)
+    }
+
+    fn reflect_kind(&self) -> ReflectKind {
+        ReflectKind::List
+    }
+
+    fn reflect_ref(&self) -> ReflectRef {
+        ReflectRef::List(self)
+    }
+
+    fn reflect_mut(&mut self) -> ReflectMut {
+        ReflectMut::List(self)
+    }
+
+    fn reflect_owned(self: Box<Self>) -> ReflectOwned {
+        ReflectOwned::List(self)
+    }
+
+    fn clone_value(&self) -> Box<dyn PartialReflect> {
+        Box::new(self.clone_dynamic())
+    }
+
+    fn reflect_partial_eq(&self, value: &dyn PartialReflect) -> Option<bool> {
+        crate::list_partial_eq(self, value)
+    }
+}
+
+impl<T: SmallArray + TypePath + Send + Sync> Reflect for SmallVec<T>
+where
+    T::Item: FromReflect + MaybeTyped + TypePath,
+{
+    fn into_any(self: Box<Self>) -> Box<dyn Any> {
+        self
+    }
+
+    fn as_any(&self) -> &dyn Any {
+        self
+    }
+
+    fn as_any_mut(&mut self) -> &mut dyn Any {
+        self
+    }
+
+    fn into_reflect(self: Box<Self>) -> Box<dyn Reflect> {
+        self
+    }
+
+    fn as_reflect(&self) -> &dyn Reflect {
+        self
+    }
+
+    fn as_reflect_mut(&mut self) -> &mut dyn Reflect {
+        self
     }
 
     fn set(&mut self, value: Box<dyn Reflect>) -> Result<(), Box<dyn Reflect>> {
         *self = value.take()?;
         Ok(())
     }
-
->>>>>>> cfcb56f5
-    fn reflect_kind(&self) -> ReflectKind {
-        ReflectKind::List
-    }
-
-    fn reflect_ref(&self) -> ReflectRef {
-        ReflectRef::List(self)
-    }
-
-    fn reflect_mut(&mut self) -> ReflectMut {
-        ReflectMut::List(self)
-    }
-
-    fn reflect_owned(self: Box<Self>) -> ReflectOwned {
-        ReflectOwned::List(self)
-    }
-
-    fn clone_value(&self) -> Box<dyn PartialReflect> {
-        Box::new(self.clone_dynamic())
-    }
-
-    fn reflect_partial_eq(&self, value: &dyn PartialReflect) -> Option<bool> {
-        crate::list_partial_eq(self, value)
-    }
-}
-
-<<<<<<< HEAD
-impl<T: smallvec::Array + TypePath + Send + Sync> Reflect for SmallVec<T>
-where
-    T::Item: FromReflect + TypePath,
-{
-    fn into_any(self: Box<Self>) -> Box<dyn Any> {
-        self
-    }
-
-    fn as_any(&self) -> &dyn Any {
-        self
-    }
-
-    fn as_any_mut(&mut self) -> &mut dyn Any {
-        self
-    }
-
-    fn into_reflect(self: Box<Self>) -> Box<dyn Reflect> {
-        self
-    }
-
-    fn as_reflect(&self) -> &dyn Reflect {
-        self
-    }
-
-    fn as_reflect_mut(&mut self) -> &mut dyn Reflect {
-        self
-    }
-
-    fn set(&mut self, value: Box<dyn Reflect>) -> Result<(), Box<dyn Reflect>> {
-        *self = value.take()?;
-        Ok(())
-    }
-}
-
-impl<T: smallvec::Array + TypePath + Send + Sync + 'static> Typed for SmallVec<T>
-=======
+}
+
 impl<T: SmallArray + TypePath + Send + Sync + 'static> Typed for SmallVec<T>
->>>>>>> cfcb56f5
 where
     T::Item: FromReflect + MaybeTyped + TypePath,
 {
