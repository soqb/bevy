--- conflicted
+++ resolved
@@ -123,13 +123,10 @@
 }
 
 /// Dynamic dispatch for [`TypePath`].
-<<<<<<< HEAD
 ///
 /// Since this is a supertrait of [`Reflect`] its methods can be called on a `dyn Reflect`.
 ///
 /// [`Reflect`]: crate::Reflect
-=======
->>>>>>> 29f7293e
 pub trait DynamicTypePath {
     /// See [`TypePath::type_path`].
     fn reflect_type_path(&self) -> &str;
@@ -189,7 +186,6 @@
             type_ident: T::type_ident,
             crate_name: T::crate_name,
             module_path: T::module_path,
-            type_path_id: T::TYPE_PATH_ID,
         }
     }
 
