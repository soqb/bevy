--- conflicted
+++ resolved
@@ -240,34 +240,10 @@
     }
 }
 
-<<<<<<< HEAD
-impl<T: Asset> Ord for Handle<T> {
-    fn cmp(&self, other: &Self) -> Ordering {
-        self.id.cmp(&other.id)
-    }
-}
-
-impl<T: Asset> Default for Handle<T> {
-    fn default() -> Self {
-        Handle::weak(HandleId::default::<T>())
-    }
-}
-
-impl<T: Asset> Debug for Handle<T> {
-    fn fmt(&self, f: &mut std::fmt::Formatter<'_>) -> std::result::Result<(), std::fmt::Error> {
-        write!(
-            f,
-            "{:?}Handle<{}>({:?})",
-            self.handle_type,
-            T::short_type_path(),
-            self.id
-        )
-=======
 impl<A: Asset> PartialEq for Handle<A> {
     #[inline]
     fn eq(&self, other: &Self) -> bool {
         self.id() == other.id()
->>>>>>> 0181d40d
     }
 }
 
