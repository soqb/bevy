--- conflicted
+++ resolved
@@ -1,13 +1,8 @@
 error[E0599]: no method named `get_field` found for struct `Box<(dyn Reflect + 'static)>` in the current scope
   --> tests/reflect_derive/generics.fail.rs:15:9
    |
-<<<<<<< HEAD
 15 |     foo.get_field::<NoReflect>("a").unwrap();
-   |         ^^^^^^^^^ method not found in `Box<(dyn Reflect + 'static)>`
-=======
-14 |     foo.get_field::<NoReflect>("a").unwrap();
    |         ^^^^^^^^^ method not found in `Box<dyn Reflect>`
->>>>>>> 3f6367d5
 
 error[E0277]: the trait bound `NoReflect: Reflect` is not satisfied
   --> tests/reflect_derive/generics.fail.rs:13:37
