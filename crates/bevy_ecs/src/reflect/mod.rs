//! Types that enable reflection support.

use std::any::TypeId;
use std::ops::{Deref, DerefMut};

use crate as bevy_ecs;
use crate::{system::Resource, world::World};
<<<<<<< HEAD
use bevy_reflect::{FromReflect, PartialReflect, TypeRegistry, TypeRegistryArc};
=======
use bevy_reflect::std_traits::ReflectDefault;
use bevy_reflect::{Reflect, ReflectFromReflect, TypeRegistry, TypeRegistryArc};
>>>>>>> cfcb56f5

mod bundle;
mod component;
mod entity_commands;
mod from_world;
mod map_entities;
mod resource;

pub use bundle::{ReflectBundle, ReflectBundleFns};
pub use component::{ReflectComponent, ReflectComponentFns};
pub use entity_commands::ReflectCommandExt;
pub use from_world::{ReflectFromWorld, ReflectFromWorldFns};
pub use map_entities::{ReflectMapEntities, ReflectMapEntitiesResource};
pub use resource::{ReflectResource, ReflectResourceFns};

/// A [`Resource`] storing [`TypeRegistry`] for
/// type registrations relevant to a whole app.
#[derive(Resource, Clone, Default)]
pub struct AppTypeRegistry(pub TypeRegistryArc);

impl Deref for AppTypeRegistry {
    type Target = TypeRegistryArc;

    #[inline]
    fn deref(&self) -> &Self::Target {
        &self.0
    }
}

impl DerefMut for AppTypeRegistry {
    #[inline]
    fn deref_mut(&mut self) -> &mut Self::Target {
        &mut self.0
    }
}

/// Creates a `T` from a `&dyn PartialReflect`.
///
/// This will try the following strategies, in this order:
///
<<<<<<< HEAD
/// Panics if both approaches fail.
fn from_reflect_or_world<T: FromReflect>(
    reflected: &dyn PartialReflect,
=======
/// - use the reflected `FromReflect`, if it's present and doesn't fail;
/// - use the reflected `Default`, if it's present, and then call `apply` on the result;
/// - use the reflected `FromWorld`, just like the `Default`.
///
/// The first one that is present and doesn't fail will be used.
///
/// # Panics
///
/// If any strategy produces a `Box<dyn Reflect>` that doesn't store a value of type `T`
/// this method will panic.
///
/// If none of the strategies succeed, this method will panic.
fn from_reflect_with_fallback<T: Reflect>(
    reflected: &dyn Reflect,
>>>>>>> cfcb56f5
    world: &mut World,
    registry: &TypeRegistry,
) -> T {
    fn different_type_error<T>(reflected: &str) -> ! {
        panic!(
            "The registration for the reflected `{}` trait for the type `{}` produced \
            a value of a different type",
            reflected,
            // FIXME: once we have unique reflect, use `TypePath`.
            std::any::type_name::<T>(),
        );
    }

    // First, try `FromReflect`. This is handled differently from the others because
    // it doesn't need a subsequent `apply` and may fail.
    if let Some(reflect_from_reflect) =
        registry.get_type_data::<ReflectFromReflect>(TypeId::of::<T>())
    {
        // If it fails it's ok, we can continue checking `Default` and `FromWorld`.
        if let Some(value) = reflect_from_reflect.from_reflect(reflected) {
            return value
                .take::<T>()
                .unwrap_or_else(|_| different_type_error::<T>("FromReflect"));
        }
    }

    // Create an instance of `T` using either the reflected `Default` or `FromWorld`.
    let mut value = if let Some(reflect_default) =
        registry.get_type_data::<ReflectDefault>(TypeId::of::<T>())
    {
        reflect_default
            .default()
            .take::<T>()
            .unwrap_or_else(|_| different_type_error::<T>("Default"))
    } else if let Some(reflect_from_world) =
        registry.get_type_data::<ReflectFromWorld>(TypeId::of::<T>())
    {
        reflect_from_world
            .from_world(world)
            .take::<T>()
            .unwrap_or_else(|_| different_type_error::<T>("FromWorld"))
    } else {
        panic!(
            "Couldn't create an instance of `{}` using the reflected `FromReflect`, \
            `Default` or `FromWorld` traits. Are you perhaps missing a `#[reflect(Default)]` \
            or `#[reflect(FromWorld)]`?",
            // FIXME: once we have unique reflect, use `TypePath`.
            std::any::type_name::<T>(),
        );
    };

    value.apply(reflected);
    value
}<|MERGE_RESOLUTION|>--- conflicted
+++ resolved
@@ -5,12 +5,10 @@
 
 use crate as bevy_ecs;
 use crate::{system::Resource, world::World};
-<<<<<<< HEAD
-use bevy_reflect::{FromReflect, PartialReflect, TypeRegistry, TypeRegistryArc};
-=======
 use bevy_reflect::std_traits::ReflectDefault;
-use bevy_reflect::{Reflect, ReflectFromReflect, TypeRegistry, TypeRegistryArc};
->>>>>>> cfcb56f5
+use bevy_reflect::{
+    PartialReflect, Reflect, ReflectFromReflect, TypePath, TypeRegistry, TypeRegistryArc,
+};
 
 mod bundle;
 mod component;
@@ -51,11 +49,6 @@
 ///
 /// This will try the following strategies, in this order:
 ///
-<<<<<<< HEAD
-/// Panics if both approaches fail.
-fn from_reflect_or_world<T: FromReflect>(
-    reflected: &dyn PartialReflect,
-=======
 /// - use the reflected `FromReflect`, if it's present and doesn't fail;
 /// - use the reflected `Default`, if it's present, and then call `apply` on the result;
 /// - use the reflected `FromWorld`, just like the `Default`.
@@ -68,19 +61,17 @@
 /// this method will panic.
 ///
 /// If none of the strategies succeed, this method will panic.
-fn from_reflect_with_fallback<T: Reflect>(
-    reflected: &dyn Reflect,
->>>>>>> cfcb56f5
+fn from_reflect_with_fallback<T: Reflect + TypePath>(
+    reflected: &dyn PartialReflect,
     world: &mut World,
     registry: &TypeRegistry,
 ) -> T {
-    fn different_type_error<T>(reflected: &str) -> ! {
+    fn different_type_error<T: TypePath>(reflected: &str) -> ! {
         panic!(
             "The registration for the reflected `{}` trait for the type `{}` produced \
             a value of a different type",
             reflected,
-            // FIXME: once we have unique reflect, use `TypePath`.
-            std::any::type_name::<T>(),
+            T::type_path(),
         );
     }
 
